--- conflicted
+++ resolved
@@ -1,13 +1,9 @@
 {
   "name": "jsboige-mcp-servers",
   "version": "1.0.0",
-  "description": "MCP servers collection",
-  "type": "module",
+  "description": "Collection de serveurs MCP (Model Context Protocol) pour étendre les capacités des LLM",
+  "main": "index.js",
   "scripts": {
-<<<<<<< HEAD
-    "test": "echo \"Error: no test specified\" && exit 1",
-    "test-quickfiles": "node test-quickfiles-connection.js"
-=======
     "install-all": "node scripts/install-all.js",
     "setup-config": "node scripts/setup-config.js",
     "test": "npm run test:all",
@@ -20,9 +16,32 @@
     "test:jupyter:coverage": "cd servers/jupyter-mcp-server && npm run test:coverage",
     "test:jinavigator:coverage": "cd servers/jinavigator-server && npm run test:coverage",
     "commit": "node scripts/commit-and-push.js"
->>>>>>> 572eaa22
   },
+  "repository": {
+    "type": "git",
+    "url": "git+https://github.com/jsboige/jsboige-mcp-servers.git"
+  },
+  "keywords": [
+    "mcp",
+    "model-context-protocol",
+    "llm",
+    "ai",
+    "tools"
+  ],
+  "author": "jsboige",
+  "license": "MIT",
+  "bugs": {
+    "url": "https://github.com/jsboige/jsboige-mcp-servers/issues"
+  },
+  "homepage": "https://github.com/jsboige/jsboige-mcp-servers#readme",
   "dependencies": {
-    "@modelcontextprotocol/sdk": "latest"
+    "chalk": "^4.1.2",
+    "commander": "^11.0.0",
+    "dotenv": "^16.3.1",
+    "inquirer": "^8.2.5"
+  },
+  "devDependencies": {
+    "eslint": "^8.45.0",
+    "jest": "^29.6.1"
   }
 }