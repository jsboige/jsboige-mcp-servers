{
  "name": "github-projects-mcp-v2",
  "version": "0.1.0",
  "type": "module",
  "description": "MCP Gestionnaire de Projet pour l'intégration de GitHub Projects avec VSCode Roo",
  "main": "dist/index.js",
  "scripts": {
    "build": "tsc",
    "start": "node -r dotenv/config dist/index.js",
    "start:e2e": "cross-env MCP_TRANSPORT=http node -r dotenv/config dist/index.js",
    "dev": "ts-node src/index.ts",
    "test": "node --experimental-vm-modules node_modules/jest/bin/jest.js"
  },
  "keywords": [
    "mcp",
    "github",
    "projects",
    "vscode",
    "roo"
  ],
  "author": "Équipe Roo",
  "license": "MIT",
  "dependencies": {
<<<<<<< HEAD
    "@modelcontextprotocol/sdk": "^1.14.0",
    "@octokit/rest": "^19.0.7",
    "dotenv": "^16.6.1",
    "eventsource": "^4.0.0",
    "reconnecting-eventsource": "^1.6.4",
    "winston": "^3.17.0"
=======
    "@modelcontextprotocol/sdk": "latest",
    "@octokit/rest": "^19.0.7"
>>>>>>> b24170b5
  },
  "devDependencies": {
    "@types/jest": "^29.5.0",
    "@types/node": "^18.15.11",
    "axios": "^1.10.0",
    "cross-env": "^7.0.3",
    "jest": "^29.5.0",
    "ts-jest": "^29.1.0",
    "ts-node": "^10.9.1",
    "typescript": "^5.8.3"
  }
}<|MERGE_RESOLUTION|>--- conflicted
+++ resolved
@@ -21,17 +21,12 @@
   "author": "Équipe Roo",
   "license": "MIT",
   "dependencies": {
-<<<<<<< HEAD
     "@modelcontextprotocol/sdk": "^1.14.0",
     "@octokit/rest": "^19.0.7",
     "dotenv": "^16.6.1",
     "eventsource": "^4.0.0",
     "reconnecting-eventsource": "^1.6.4",
     "winston": "^3.17.0"
-=======
-    "@modelcontextprotocol/sdk": "latest",
-    "@octokit/rest": "^19.0.7"
->>>>>>> b24170b5
   },
   "devDependencies": {
     "@types/jest": "^29.5.0",
