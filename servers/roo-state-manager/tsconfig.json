--- conflicted
+++ resolved
@@ -1,41 +1,36 @@
-{
-  "compilerOptions": {
-    "target": "ES2022",
-    "lib": ["ES2022"],
-    "module": "ESNext",
-    "moduleResolution": "node",
-    "downlevelIteration": true,
-    "rootDir": "./src",
-    "outDir": "./build",
-    "strict": true,
-    "esModuleInterop": true,
-    "skipLibCheck": true,
-    "forceConsistentCasingInFileNames": true,
-    "declaration": true,
-    "declarationMap": true,
-    "sourceMap": true,
-    "resolveJsonModule": true,
-    "allowSyntheticDefaultImports": true,
-    "isolatedModules": true,
-<<<<<<< HEAD
-    "allowImportingTsExtensions": false,
-    "emitDeclarationOnly": false,
-=======
-    "allowImportingTsExtensions": true,
-    "emitDeclarationOnly": true,
->>>>>>> 95305d41
-    "noEmit": false,
-    "types": ["jest", "node"],
-    "baseUrl": ".",
-    "paths": {
-      "@/*": ["src/*"]
-    }
-  },
-  "include": [
-    "src/**/*.ts"
-  ],
-  "exclude": [
-    "node_modules",
-    "build"
-  ]
+{
+  "compilerOptions": {
+    "target": "ES2022",
+    "lib": ["ES2022"],
+    "module": "ESNext",
+    "moduleResolution": "node",
+    "downlevelIteration": true,
+    "rootDir": "./src",
+    "outDir": "./build",
+    "strict": true,
+    "esModuleInterop": true,
+    "skipLibCheck": true,
+    "forceConsistentCasingInFileNames": true,
+    "declaration": true,
+    "declarationMap": true,
+    "sourceMap": true,
+    "resolveJsonModule": true,
+    "allowSyntheticDefaultImports": true,
+    "isolatedModules": true,
+    "allowImportingTsExtensions": true,
+    "emitDeclarationOnly": true,
+    "noEmit": false,
+    "types": ["jest", "node"],
+    "baseUrl": ".",
+    "paths": {
+      "@/*": ["src/*"]
+    }
+  },
+  "include": [
+    "src/**/*.ts"
+  ],
+  "exclude": [
+    "node_modules",
+    "build"
+  ]
 }