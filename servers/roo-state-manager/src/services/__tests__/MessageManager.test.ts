--- conflicted
+++ resolved
@@ -19,13 +19,9 @@
 import { promises as fs } from 'fs';
 import { join } from 'path';
 
-<<<<<<< HEAD
 // Désactiver le mock global de fs pour ce test qui utilise le système de fichiers réel
 vi.unmock('fs');
-=======
-vi.unmock('fs');
 vi.unmock('fs/promises');
->>>>>>> de7f8985
 
 describe('MessageManager', () => {
   let messageManager: MessageManager;
