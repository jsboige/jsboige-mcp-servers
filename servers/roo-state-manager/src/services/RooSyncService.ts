--- conflicted
+++ resolved
@@ -438,15 +438,6 @@
       try {
         const dashboardContent = readFileSync(dashboardPath, 'utf-8');
         const existingDashboard = JSON.parse(dashboardContent);
-<<<<<<< HEAD
-
-        // Validation basique de la structure
-        if (existingDashboard && existingDashboard.machines) {
-          console.log('[RooSyncService] Dashboard existant utilisé directement');
-          return existingDashboard as RooSyncDashboard;
-        }
-        console.warn('[RooSyncService] Dashboard existant invalide (pas de machines), recalcul...');
-=======
         console.log('[RooSyncService] Dashboard existant trouvé, vérification de la machine courante');
         
         // S'assurer que la machine courante existe dans le dashboard
@@ -465,7 +456,6 @@
         }
         
         return existingDashboard as RooSyncDashboard;
->>>>>>> 54dfc792
       } catch (error) {
         console.warn('[RooSyncService] Erreur lecture dashboard existant, fallback sur calcul:', error);
       }
@@ -497,7 +487,6 @@
       overallStatus: (totalDiffs > 0 ? 'diverged' : 'synced') as 'diverged' | 'synced' | 'conflict' | 'unknown',
       lastSync: now,
       status: (totalDiffs > 0 ? 'diverged' : 'synced') as 'diverged' | 'synced' | 'conflict' | 'unknown',
-<<<<<<< HEAD
       machines: machinesArray.reduce((acc, machine) => {
         acc[machine.id] = {
           lastSync: machine.lastSync,
@@ -507,16 +496,6 @@
         };
         return acc;
       }, {} as Record<string, any>),
-=======
-      machines: {
-        [this.config.machineId]: {
-          lastSync: now,
-          status: 'online' as const,
-          diffsCount: totalDiffs,
-          pendingDecisions: 0
-        }
-      },
->>>>>>> 54dfc792
       stats: {
         totalDiffs: totalDiffs,
         totalDecisions: totalDiffs,
@@ -577,18 +556,6 @@
     diffsCount: number;
   }> {
     const dashboard = await this.loadDashboard();
-<<<<<<< HEAD
-    console.log(`[DEBUG] getStatus - machineId: ${this.config.machineId}`);
-    if (!dashboard) console.error('[DEBUG] DASHBOARD IS NULL/UNDEFINED');
-    else if (!dashboard.machines) console.error('[DEBUG] DASHBOARD.MACHINES IS NULL/UNDEFINED');
-    else console.log(`[DEBUG] getStatus - dashboard machines keys:`, Object.keys(dashboard.machines));
-
-    // Protection contre le crash pour le test
-    if (!dashboard || !dashboard.machines) {
-        throw new Error('Dashboard invalid structure');
-    }
-
-=======
     console.log('[RooSyncService] getStatus - dashboard reçu:', JSON.stringify(dashboard, null, 2));
     console.log('[RooSyncService] getStatus - machineId recherché:', this.config.machineId);
     console.log('[RooSyncService] getStatus - dashboard.machines:', dashboard?.machines);
@@ -600,7 +567,6 @@
       );
     }
     
->>>>>>> 54dfc792
     const machineInfo = dashboard.machines[this.config.machineId];
 
     if (!machineInfo) {
