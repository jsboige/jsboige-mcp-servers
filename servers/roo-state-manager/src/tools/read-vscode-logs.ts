--- conflicted
+++ resolved
@@ -1,137 +1,3 @@
-<<<<<<< HEAD
-import { CallToolResult } from '@modelcontextprotocol/sdk/types.js';
-import * as fs from 'fs/promises';
-import { Dirent } from 'fs';
-import * as path from 'path';
-
-// Helper to recursively find files matching a filename
-async function findLogFilesRecursive(dir: string): Promise<string[]> {
-    let results: string[] = [];
-    try {
-        const dirents = await fs.readdir(dir, { withFileTypes: true });
-        for (const dirent of dirents) {
-            const res = path.resolve(dir, dirent.name);
-            if (dirent.isDirectory()) {
-                results = results.concat(await findLogFilesRecursive(res));
-            } else if (dirent.name.endsWith('.log')) {
-                results.push(res);
-            }
-        }
-    } catch (error) {
-        // Ignore errors
-    }
-    return results;
-}
-
-// Helper to read the last N lines of a file
-async function readLastLines(filePath: string, lineCount: number, filter?: string): Promise<string> {
-    try {
-        const data = await fs.readFile(filePath, 'utf-8');
-        let lines = data.split(/\r?\n/).filter(line => line.trim() !== ''); // Handles both LF and CRLF
-        if (filter) {
-            try {
-                const regex = new RegExp(filter, 'i');
-                lines = lines.filter(line => regex.test(line));
-            } catch (e) {
-                // Fallback to simple string inclusion if regex is invalid
-                lines = lines.filter(line => line.toLowerCase().includes(filter.toLowerCase()));
-            }
-        }
-        return lines.slice(-lineCount).join('\n');
-    } catch (error) {
-        return `Error reading ${filePath}: ${(error as Error).message}`;
-    }
-}
-
-export const readVscodeLogs = {
-    name: 'read_vscode_logs',
-    description: 'Scans the VS Code log directory to automatically find and read the latest logs from the Extension Host, Renderer, and Roo-Code Output Channels.',
-    inputSchema: {
-        type: 'object',
-        properties: {
-            lines: { type: 'number', description: 'Number of lines to read from the end of each log file.', default: 100 },
-            filter: { type: 'string', description: 'A keyword or regex to filter log lines.' },
-        },
-    },
-       async handler(args: { lines?: number; filter?: string }): Promise<CallToolResult> {
-        const lineCount = args.lines || 100;
-        const { filter } = args;
-        const debugLog: string[] = [];
-
-        try {
-            if (!process.env.APPDATA) {
-                return { content: [{ type: 'text' as const, text: 'APPDATA environment variable not set. Cannot find logs directory.' }] };
-            }
-            const rootLogsPath = path.join(process.env.APPDATA, 'Code', 'logs');
-            debugLog.push(`[DEBUG] Scanning for logs in: ${rootLogsPath}`);
-
-            const sessionDirs = (await fs.readdir(rootLogsPath, { withFileTypes: true }))
-                .filter(d => d.isDirectory() && /^\d{8}T\d{6}$/.test(d.name))
-                .sort((a, b) => b.name.localeCompare(a.name));
-
-            if (sessionDirs.length === 0) {
-                return { content: [{ type: 'text' as const, text: 'No VS Code session log directories found.' }] };
-            }
-            const latestSessionPath = path.join(rootLogsPath, sessionDirs[0].name);
-            debugLog.push(`[DEBUG] Latest session directory: ${latestSessionPath}`);
-
-            const windowDirs = (await fs.readdir(latestSessionPath, { withFileTypes: true }))
-                .filter(d => d.isDirectory() && d.name.startsWith('window'))
-                .sort((a, b) => b.name.localeCompare(a.name));
-
-            if (windowDirs.length === 0) {
-                return { content: [{ type: 'text' as const, text: `No 'window' subdirectories found in ${latestSessionPath}` }] };
-            }
-            const latestWindowPath = path.join(latestSessionPath, windowDirs[0].name);
-            debugLog.push(`[DEBUG] Latest window directory: ${latestWindowPath}`);
-
-            const logPaths = {
-                renderer: path.join(latestWindowPath, 'renderer.log'),
-                exthost: path.join(latestWindowPath, 'exthost', 'exthost.log'),
-                roo: '', // Will be determined dynamically
-            };
-
-            // Find the Roo-Code output log dynamically
-            const exthostPath = path.join(latestWindowPath, 'exthost');
-            const outputDirs = (await fs.readdir(exthostPath, { withFileTypes: true }).catch(() => []))
-                .filter(d => d.isDirectory() && d.name.startsWith('output_logging_'))
-                .sort((a, b) => b.name.localeCompare(a.name));
-            
-            if (outputDirs.length > 0) {
-                const latestOutputPath = path.join(exthostPath, outputDirs[0].name);
-                logPaths.roo = path.join(latestOutputPath, '1-Roo-Code.log');
-                debugLog.push(`[DEBUG] Found Roo log output directory: ${latestOutputPath}`);
-            } else {
-                 debugLog.push(`[DEBUG] No Roo log output directory found in ${exthostPath}`);
-            }
-
-            let combinedLogs = '';
-            for (const [name, logPath] of Object.entries(logPaths)) {
-                 if (logPath) {
-                    try {
-                        await fs.access(logPath); // Check if file exists
-                        const content = await readLastLines(logPath, lineCount, filter);
-                        combinedLogs += `--- LOG: ${name} ---\nPath: ${logPath}\n\n${content}\n\n`;
-                        debugLog.push(`[DEBUG] Successfully read ${content.split('\n').length} lines from ${name} log.`);
-                    } catch (e) {
-                        const errorMsg = `--- LOG: ${name} ---\nPath: ${logPath}\n\nFile not found or unreadable.\n\n`;
-                        combinedLogs += errorMsg;
-                        debugLog.push(`[DEBUG] Could not read ${name} log at ${logPath}.`);
-                    }
-                 }
-            }
-
-            const finalResult = filter ? combinedLogs : `${combinedLogs.trim()}\n\n--- DEBUG LOG ---\n${debugLog.join('\n')}`;
-
-            return { content: [{ type: 'text' as const, text: finalResult.trim() }] };
-
-        } catch (error) {
-            const errorMessage = `Failed to read VS Code logs: ${(error as Error).stack}\n\nDEBUG LOG:\n${debugLog.join('\n')}`;
-            console.error(errorMessage);
-            return { content: [{ type: 'text' as const, text: errorMessage }] };
-        }
-    },
-=======
 import { CallToolResult } from '@modelcontextprotocol/sdk/types.js';
 import * as fs from 'fs/promises';
 import { Dirent } from 'fs';
@@ -285,5 +151,4 @@
             return { content: [{ type: 'text' as const, text: errorMessage }] };
         }
     },
->>>>>>> d6d99607
 };