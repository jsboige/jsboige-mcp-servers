--- conflicted
+++ resolved
@@ -1,159 +1,149 @@
-import { describe, it, expect, beforeEach, afterEach, vi } from 'vitest';
-// Unmock fs et fs/promises pour utiliser le vrai système de fichiers
-vi.unmock('fs');
-vi.unmock('fs/promises');
-import { ConfigSharingService } from '../../../services/ConfigSharingService.js';
-// S'assurer que fs et fs/promises ne sont pas mockés pour ce test qui utilise le vrai FS
-vi.unmock('fs');
-vi.unmock('fs/promises');
-import { mkdtemp, mkdir, writeFile, readFile, rm, unlink } from 'fs/promises';
-import { join, dirname } from 'path';
-import { tmpdir } from 'os';
-import { existsSync } from 'fs';
-
-// Mock RooSyncService uniquement
-vi.mock('../../../services/RooSyncService.js', () => {
-  return {
-    RooSyncService: {
-      getInstance: vi.fn()
-    },
-    getRooSyncService: vi.fn()
-  };
-});
-
-
-describe('ConfigSharingService', () => {
-  let service: ConfigSharingService;
-  let tempDir: string;
-  let sharedPath: string;
-
-  beforeEach(async () => {
-    // Créer un environnement de test temporaire
-    // Le mock de mkdtemp sera utilisé ici
-    tempDir = await mkdtemp('roosync-test-');
-    
-    // Vérifier que tempDir est bien défini
-    if (!tempDir) {
-        throw new Error('mkdtemp returned undefined');
-    }
-    
-    sharedPath = join(tempDir, 'shared');
-    
-    // Utiliser les fonctions importées (qui sont soit mockées soit originales)
-    await mkdir(sharedPath, { recursive: true });
-    await mkdir(join(sharedPath, 'configs'), { recursive: true });
-
-<<<<<<< HEAD
-    // Créer un répertoire source factice dans tempDir pour éviter de polluer le projet
-    const sourceModesDir = join(tempDir, 'source-modes');
-    await mkdir(sourceModesDir, { recursive: true });
-    await writeFile(join(sourceModesDir, 'test-mode.json'), JSON.stringify({ name: 'test' }));
-
-    // Mock des services
-=======
-    // Mock des services injectés
->>>>>>> 64b21068
-    const mockConfigService = {
-      getSharedStatePath: vi.fn().mockReturnValue(sharedPath),
-      getBaselineServiceConfig: vi.fn()
-    };
-
-    const mockInventoryCollector = {
-      collectInventory: vi.fn().mockResolvedValue({
-        paths: {
-          rooExtensions: dirname(sourceModesDir) // Pour que join(..., 'roo-modes') fonctionne, il faut ruser ou mocker différemment
-        }
-      })
-    };
-
-    // On va plutôt mocker le chemin retourné par l'inventaire pour qu'il pointe vers notre dossier source
-    // ConfigSharingService fait: rooModesPath = join(inventory.paths.rooExtensions, 'roo-modes');
-    // Donc si on veut que rooModesPath = sourceModesDir, il faut que inventory.paths.rooExtensions soit le parent de sourceModesDir
-    // ET que sourceModesDir s'appelle 'roo-modes'.
-
-    const fakeRooExtensions = join(tempDir, 'fake-extensions');
-    const fakeRooModes = join(fakeRooExtensions, 'roo-modes');
-    await mkdir(fakeRooModes, { recursive: true });
-    await writeFile(join(fakeRooModes, 'test-mode.json'), JSON.stringify({ name: 'test' }));
-
-    mockInventoryCollector.collectInventory.mockResolvedValue({
-        paths: {
-            rooExtensions: fakeRooExtensions
-        }
-    });
-
-    service = new ConfigSharingService(mockConfigService as any, mockInventoryCollector as any);
-<<<<<<< HEAD
-=======
-    
-    // Créer des fichiers de config factices pour le test
-    // On simule que le workspace courant contient roo-modes
-    // Utiliser un mock pour process.cwd() ou modifier le comportement du service pour accepter un chemin racine
-    // Ici on va mocker process.cwd() pour pointer vers tempDir
-    vi.spyOn(process, 'cwd').mockReturnValue(tempDir);
-
-    const modesDir = join(tempDir, 'roo-modes');
-    await mkdir(modesDir, { recursive: true });
-    await writeFile(join(modesDir, 'test-mode.json'), JSON.stringify({ name: 'test' }));
->>>>>>> 64b21068
-  });
-
-  afterEach(async () => {
-    // Nettoyage
-    await rm(tempDir, { recursive: true, force: true });
-<<<<<<< HEAD
-=======
-    vi.restoreAllMocks();
->>>>>>> 64b21068
-  });
-
-  it('should collect configuration files', async () => {
-    const result = await service.collectConfig({
-      targets: ['modes'],
-      dryRun: false
-    });
-
-    expect(result).toBeDefined();
-    expect(result.filesCount).toBeGreaterThan(0);
-    expect(result.manifest).toBeDefined();
-    expect(result.manifest.author).toBeDefined();
-
-    // Vérifier que le package a été créé
-    const packageExists = existsSync(result.packagePath);
-    expect(packageExists).toBe(true);
-
-    // Vérifier le manifeste
-    const manifestPath = join(result.packagePath, 'manifest.json');
-    const manifestContent = JSON.parse(await readFile(manifestPath, 'utf-8'));
-    expect(manifestContent.files.length).toBeGreaterThan(0);
-  });
-
-  it('should publish configuration', async () => {
-    // D'abord collecter
-    const collectResult = await service.collectConfig({
-      targets: ['modes'],
-      dryRun: false
-    });
-
-    // Ensuite publier
-    const version = '1.0.0-test';
-    const description = 'Test publication';
-
-    const result = await service.publishConfig({
-      packagePath: collectResult.packagePath,
-      version,
-      description
-    });
-
-    // Vérifier que le dossier cible existe
-    const targetExists = existsSync(result.path);
-    expect(targetExists).toBe(true);
-    expect(result.path).toContain(`baseline-v${version}`);
-
-    // Vérifier que le manifeste a été mis à jour
-    const manifestPath = join(result.path, 'manifest.json');
-    const manifestContent = JSON.parse(await readFile(manifestPath, 'utf-8'));
-    expect(manifestContent.version).toBe(version);
-    expect(manifestContent.description).toBe(description);
-  });
-});+import { describe, it, expect, beforeEach, afterEach, vi } from 'vitest';
+// Unmock fs et fs/promises pour utiliser le vrai système de fichiers
+vi.unmock('fs');
+vi.unmock('fs/promises');
+import { ConfigSharingService } from '../../../services/ConfigSharingService.js';
+// S'assurer que fs et fs/promises ne sont pas mockés pour ce test qui utilise le vrai FS
+vi.unmock('fs');
+vi.unmock('fs/promises');
+import { mkdtemp, mkdir, writeFile, readFile, rm, unlink } from 'fs/promises';
+import { join, dirname } from 'path';
+import { tmpdir } from 'os';
+import { existsSync } from 'fs';
+
+// Mock RooSyncService uniquement
+vi.mock('../../../services/RooSyncService.js', () => {
+  return {
+    RooSyncService: {
+      getInstance: vi.fn()
+    },
+    getRooSyncService: vi.fn()
+  };
+});
+
+
+describe('ConfigSharingService', () => {
+  let service: ConfigSharingService;
+  let tempDir: string;
+  let sharedPath: string;
+
+  beforeEach(async () => {
+    // Créer un environnement de test temporaire
+    // Le mock de mkdtemp sera utilisé ici
+    tempDir = await mkdtemp('roosync-test-');
+
+    // Vérifier que tempDir est bien défini
+    if (!tempDir) {
+        throw new Error('mkdtemp returned undefined');
+    }
+
+    sharedPath = join(tempDir, 'shared');
+
+    // Utiliser les fonctions importées (qui sont soit mockées soit originales)
+    await mkdir(sharedPath, { recursive: true });
+    await mkdir(join(sharedPath, 'configs'), { recursive: true });
+
+    // Créer un répertoire source factice dans tempDir pour éviter de polluer le projet
+    const sourceModesDir = join(tempDir, 'source-modes');
+    await mkdir(sourceModesDir, { recursive: true });
+    await writeFile(join(sourceModesDir, 'test-mode.json'), JSON.stringify({ name: 'test' }));
+
+    // Mock des services injectés
+    const mockConfigService = {
+      getSharedStatePath: vi.fn().mockReturnValue(sharedPath),
+      getBaselineServiceConfig: vi.fn()
+    };
+
+    const mockInventoryCollector = {
+      collectInventory: vi.fn().mockResolvedValue({
+        paths: {
+          rooExtensions: dirname(sourceModesDir) // Pour que join(..., 'roo-modes') fonctionne, il faut ruser ou mocker différemment
+        }
+      })
+    };
+
+    // On va plutôt mocker le chemin retourné par l'inventaire pour qu'il pointe vers notre dossier source
+    // ConfigSharingService fait: rooModesPath = join(inventory.paths.rooExtensions, 'roo-modes');
+    // Donc si on veut que rooModesPath = sourceModesDir, il faut que inventory.paths.rooExtensions soit le parent de sourceModesDir
+    // ET que sourceModesDir s'appelle 'roo-modes'.
+
+    const fakeRooExtensions = join(tempDir, 'fake-extensions');
+    const fakeRooModes = join(fakeRooExtensions, 'roo-modes');
+    await mkdir(fakeRooModes, { recursive: true });
+    await writeFile(join(fakeRooModes, 'test-mode.json'), JSON.stringify({ name: 'test' }));
+
+    mockInventoryCollector.collectInventory.mockResolvedValue({
+        paths: {
+            rooExtensions: fakeRooExtensions
+        }
+    });
+
+    service = new ConfigSharingService(mockConfigService as any, mockInventoryCollector as any);
+
+    // Créer des fichiers de config factices pour le test
+    // On simule que le workspace courant contient roo-modes
+    // Utiliser un mock pour process.cwd() ou modifier le comportement du service pour accepter un chemin racine
+    // Ici on va mocker process.cwd() pour pointer vers tempDir
+    vi.spyOn(process, 'cwd').mockReturnValue(tempDir);
+
+    const modesDir = join(tempDir, 'roo-modes');
+    await mkdir(modesDir, { recursive: true });
+    await writeFile(join(modesDir, 'test-mode.json'), JSON.stringify({ name: 'test' }));
+  });
+
+  afterEach(async () => {
+    // Nettoyage
+    await rm(tempDir, { recursive: true, force: true });
+    vi.restoreAllMocks();
+  });
+
+  it('should collect configuration files', async () => {
+    const result = await service.collectConfig({
+      targets: ['modes'],
+      dryRun: false
+    });
+
+    expect(result).toBeDefined();
+    expect(result.filesCount).toBeGreaterThan(0);
+    expect(result.manifest).toBeDefined();
+    expect(result.manifest.author).toBeDefined();
+
+    // Vérifier que le package a été créé
+    const packageExists = existsSync(result.packagePath);
+    expect(packageExists).toBe(true);
+
+    // Vérifier le manifeste
+    const manifestPath = join(result.packagePath, 'manifest.json');
+    const manifestContent = JSON.parse(await readFile(manifestPath, 'utf-8'));
+    expect(manifestContent.files.length).toBeGreaterThan(0);
+  });
+
+  it('should publish configuration', async () => {
+    // D'abord collecter
+    const collectResult = await service.collectConfig({
+      targets: ['modes'],
+      dryRun: false
+    });
+
+    // Ensuite publier
+    const version = '1.0.0-test';
+    const description = 'Test publication';
+
+    const result = await service.publishConfig({
+      packagePath: collectResult.packagePath,
+      version,
+      description
+    });
+
+    // Vérifier que le dossier cible existe
+    const targetExists = existsSync(result.path);
+    expect(targetExists).toBe(true);
+    expect(result.path).toContain(`baseline-v${version}`);
+
+    // Vérifier que le manifeste a été mis à jour
+    const manifestPath = join(result.path, 'manifest.json');
+    const manifestContent = JSON.parse(await readFile(manifestPath, 'utf-8'));
+    expect(manifestContent.version).toBe(version);
+    expect(manifestContent.description).toBe(description);
+  });
+});