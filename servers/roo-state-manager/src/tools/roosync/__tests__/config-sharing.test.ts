--- conflicted
+++ resolved
@@ -1,144 +1,121 @@
-import { describe, it, expect, beforeEach, afterEach, vi } from 'vitest';
-<<<<<<< HEAD
-// Unmock fs et fs/promises pour utiliser le vrai système de fichiers
-vi.unmock('fs');
-vi.unmock('fs/promises');
-=======
-// S'assurer que fs/promises et fs ne sont pas mockés par un setup global
-vi.unmock('fs/promises');
-vi.unmock('fs');
->>>>>>> a0380da0
-import { ConfigSharingService } from '../../../services/ConfigSharingService.js';
-import { mkdtemp, mkdir, writeFile, readFile, rm, unlink } from 'fs/promises';
-import { join } from 'path';
-import { tmpdir } from 'os';
-import { existsSync } from 'fs';
-
-// Mock RooSyncService uniquement
-vi.mock('../../../services/RooSyncService.js', () => {
-  return {
-    RooSyncService: {
-      getInstance: vi.fn()
-    },
-    getRooSyncService: vi.fn()
-  };
-});
-
-
-describe('ConfigSharingService', () => {
-  let service: ConfigSharingService;
-  let tempDir: string;
-  let sharedPath: string;
-
-  beforeEach(async () => {
-    // Créer un environnement de test temporaire
-    // Le mock de mkdtemp sera utilisé ici
-    tempDir = await mkdtemp('roosync-test-');
-    
-    // Vérifier que tempDir est bien défini
-    if (!tempDir) {
-        throw new Error('mkdtemp returned undefined');
-    }
-    
-    sharedPath = join(tempDir, 'shared');
-    
-    // Utiliser les fonctions importées (qui sont soit mockées soit originales)
-    await mkdir(sharedPath, { recursive: true });
-    await mkdir(join(sharedPath, 'configs'), { recursive: true });
-
-    // Mock des services injectés
-    const mockConfigService = {
-      getSharedStatePath: vi.fn().mockReturnValue(sharedPath),
-      getBaselineServiceConfig: vi.fn()
-    };
-
-    const mockInventoryCollector = {
-      collectInventory: vi.fn()
-    };
-
-    service = new ConfigSharingService(mockConfigService as any, mockInventoryCollector as any);
-    
-    // Créer des fichiers de config factices pour le test
-    // On simule que le workspace courant contient roo-modes
-<<<<<<< HEAD
-    // Utiliser un mock pour process.cwd() ou modifier le comportement du service pour accepter un chemin racine
-    // Ici on va mocker process.cwd() pour pointer vers tempDir
-    vi.spyOn(process, 'cwd').mockReturnValue(tempDir);
-
-    const modesDir = join(tempDir, 'roo-modes');
-=======
-    const modesDir = join(process.cwd(), 'roo-modes');
-    // Utiliser mkdir de fs/promises (unmocked) pour créer le dossier réel
->>>>>>> a0380da0
-    await mkdir(modesDir, { recursive: true });
-    await writeFile(join(modesDir, 'test-mode.json'), JSON.stringify({ name: 'test' }));
-  });
-
-  afterEach(async () => {
-    // Nettoyage
-<<<<<<< HEAD
-    await rm(tempDir, { recursive: true, force: true });
-    vi.restoreAllMocks();
-=======
-    if (tempDir && existsSync(tempDir)) {
-        await rm(tempDir, { recursive: true, force: true });
-    }
-    // Nettoyage des fichiers factices
-    const modesDir = join(process.cwd(), 'roo-modes');
-    const testFile = join(modesDir, 'test-mode.json');
-    if (existsSync(testFile)) {
-        await unlink(testFile);
-    }
->>>>>>> a0380da0
-  });
-
-  it('should collect configuration files', async () => {
-    const result = await service.collectConfig({
-      targets: ['modes'],
-      dryRun: false
-    });
-
-    expect(result).toBeDefined();
-    expect(result.filesCount).toBeGreaterThan(0);
-    expect(result.manifest).toBeDefined();
-    expect(result.manifest.author).toBeDefined();
-    
-    // Vérifier que le package a été créé
-    const packageExists = existsSync(result.packagePath);
-    expect(packageExists).toBe(true);
-    
-    // Vérifier le manifeste
-    const manifestPath = join(result.packagePath, 'manifest.json');
-    const manifestContent = JSON.parse(await readFile(manifestPath, 'utf-8'));
-    expect(manifestContent.files.length).toBeGreaterThan(0);
-  });
-
-  it('should publish configuration', async () => {
-    // D'abord collecter
-    const collectResult = await service.collectConfig({
-      targets: ['modes'],
-      dryRun: false
-    });
-    
-    // Ensuite publier
-    const version = '1.0.0-test';
-    const description = 'Test publication';
-    
-    const result = await service.publishConfig({
-      packagePath: collectResult.packagePath,
-      version,
-      description
-    });
-
-    // Vérifier que le dossier cible existe
-    const targetExists = existsSync(result.path);
-    expect(targetExists).toBe(true);
-    expect(result.path).toContain(`baseline-v${version}`);
-
-    // Vérifier que le manifeste a été mis à jour
-    const manifestPath = join(result.path, 'manifest.json');
-    const manifestContent = JSON.parse(await readFile(manifestPath, 'utf-8'));
-    expect(manifestContent.version).toBe(version);
-    expect(manifestContent.description).toBe(description);
-  });
+import { describe, it, expect, beforeEach, afterEach, vi } from 'vitest';
+// Unmock fs et fs/promises pour utiliser le vrai système de fichiers
+vi.unmock('fs');
+vi.unmock('fs/promises');
+import { ConfigSharingService } from '../../../services/ConfigSharingService.js';
+import { mkdtemp, mkdir, writeFile, readFile, rm, unlink } from 'fs/promises';
+import { join } from 'path';
+import { tmpdir } from 'os';
+import { existsSync } from 'fs';
+
+// Mock RooSyncService uniquement
+vi.mock('../../../services/RooSyncService.js', () => {
+  return {
+    RooSyncService: {
+      getInstance: vi.fn()
+    },
+    getRooSyncService: vi.fn()
+  };
+});
+
+
+describe('ConfigSharingService', () => {
+  let service: ConfigSharingService;
+  let tempDir: string;
+  let sharedPath: string;
+
+  beforeEach(async () => {
+    // Créer un environnement de test temporaire
+    // Le mock de mkdtemp sera utilisé ici
+    tempDir = await mkdtemp('roosync-test-');
+    
+    // Vérifier que tempDir est bien défini
+    if (!tempDir) {
+        throw new Error('mkdtemp returned undefined');
+    }
+    
+    sharedPath = join(tempDir, 'shared');
+    
+    // Utiliser les fonctions importées (qui sont soit mockées soit originales)
+    await mkdir(sharedPath, { recursive: true });
+    await mkdir(join(sharedPath, 'configs'), { recursive: true });
+
+    // Mock des services injectés
+    const mockConfigService = {
+      getSharedStatePath: vi.fn().mockReturnValue(sharedPath),
+      getBaselineServiceConfig: vi.fn()
+    };
+
+    const mockInventoryCollector = {
+      collectInventory: vi.fn()
+    };
+
+    service = new ConfigSharingService(mockConfigService as any, mockInventoryCollector as any);
+    
+    // Créer des fichiers de config factices pour le test
+    // On simule que le workspace courant contient roo-modes
+    // Utiliser un mock pour process.cwd() ou modifier le comportement du service pour accepter un chemin racine
+    // Ici on va mocker process.cwd() pour pointer vers tempDir
+    vi.spyOn(process, 'cwd').mockReturnValue(tempDir);
+
+    const modesDir = join(tempDir, 'roo-modes');
+    await mkdir(modesDir, { recursive: true });
+    await writeFile(join(modesDir, 'test-mode.json'), JSON.stringify({ name: 'test' }));
+  });
+
+  afterEach(async () => {
+    // Nettoyage
+    await rm(tempDir, { recursive: true, force: true });
+    vi.restoreAllMocks();
+  });
+
+  it('should collect configuration files', async () => {
+    const result = await service.collectConfig({
+      targets: ['modes'],
+      dryRun: false
+    });
+
+    expect(result).toBeDefined();
+    expect(result.filesCount).toBeGreaterThan(0);
+    expect(result.manifest).toBeDefined();
+    expect(result.manifest.author).toBeDefined();
+    
+    // Vérifier que le package a été créé
+    const packageExists = existsSync(result.packagePath);
+    expect(packageExists).toBe(true);
+    
+    // Vérifier le manifeste
+    const manifestPath = join(result.packagePath, 'manifest.json');
+    const manifestContent = JSON.parse(await readFile(manifestPath, 'utf-8'));
+    expect(manifestContent.files.length).toBeGreaterThan(0);
+  });
+
+  it('should publish configuration', async () => {
+    // D'abord collecter
+    const collectResult = await service.collectConfig({
+      targets: ['modes'],
+      dryRun: false
+    });
+    
+    // Ensuite publier
+    const version = '1.0.0-test';
+    const description = 'Test publication';
+    
+    const result = await service.publishConfig({
+      packagePath: collectResult.packagePath,
+      version,
+      description
+    });
+
+    // Vérifier que le dossier cible existe
+    const targetExists = existsSync(result.path);
+    expect(targetExists).toBe(true);
+    expect(result.path).toContain(`baseline-v${version}`);
+
+    // Vérifier que le manifeste a été mis à jour
+    const manifestPath = join(result.path, 'manifest.json');
+    const manifestContent = JSON.parse(await readFile(manifestPath, 'utf-8'));
+    expect(manifestContent.version).toBe(version);
+    expect(manifestContent.description).toBe(description);
+  });
 });