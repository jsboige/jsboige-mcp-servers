--- conflicted
+++ resolved
@@ -151,10 +151,6 @@
         // Solution SDDD : Rechercher avec des préfixes décroissants de l'instruction de l'enfant
         // jusqu'à trouver une correspondance. Cela garantit un match déterministe.
 
-<<<<<<< HEAD
-        const fullSearchPrefix = computeInstructionPrefix(childText, K);
-        if (process.env.ROO_DEBUG_INSTRUCTIONS === '1') {
-=======
         // 🎯 CORRECTION SDDD 2.0 : Éviter la double normalisation
         // Si childText est déjà normalisé (contient "phase 3d hierarchy reconstruction execution sddd."),
         // on ne l'applique pas computeInstructionPrefix à nouveau pour éviter les incohérences
@@ -163,8 +159,7 @@
                                  childText.length <= 192 && childText === childText.toLowerCase().trim();
         
         const fullSearchPrefix = isAlreadyNormalized ? childText.substring(0, K) : computeInstructionPrefix(childText, K);
-        if (process.env.ROO_DEBUG_INSTRUCTIONS === '1' || true) { // Forcer le debug pour ce test
->>>>>>> 54dfc792
+        if (process.env.ROO_DEBUG_INSTRUCTIONS === '1') {
             console.log(`[EXACT PREFIX SEARCH] SDDD: Starting search with full prefix: "${fullSearchPrefix}" (K=${K})`);
         }
 
