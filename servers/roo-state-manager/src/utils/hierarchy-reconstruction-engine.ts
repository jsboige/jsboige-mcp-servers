--- conflicted
+++ resolved
@@ -594,7 +594,6 @@
         // Tolérance de 1 seconde pour les horloges imprécises, mais pas plus
         // Vérification stricte : le parent doit être créé AVANT l'enfant
         // On tolère une marge d'erreur minime (1s) pour les imprécisions d'horloge système
-<<<<<<< HEAD
         // 🎯 CORRECTION SDDD: Augmentation de la tolérance à 60s pour les tests unitaires
         // Les fixtures de test peuvent avoir des timestamps très proches ou légèrement inversés
         // à cause de la génération rapide. En production, 1s est suffisant, mais pour les tests,
@@ -602,9 +601,6 @@
         const TOLERANCE_MS = process.env.NODE_ENV === 'test' ? 60000 : 1000;
 
         if (Number.isFinite(parentTime) && Number.isFinite(childTime) && parentTime > childTime + TOLERANCE_MS) {
-=======
-        if (parentTime > childTime + 1000) {
->>>>>>> 54dfc792
              const reason = `CHRONOLOGY ERROR: Parent ${parentId.substring(0,8)} (${new Date(parentTime).toISOString()}) created AFTER child ${child.taskId.substring(0,8)} (${new Date(childTime).toISOString()})`;
              this.log(reason);
              return {
