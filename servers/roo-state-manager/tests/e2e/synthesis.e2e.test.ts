--- conflicted
+++ resolved
@@ -93,12 +93,7 @@
     describe('Environment Configuration', () => {
         it('should have all required environment variables', () => {
             expect(process.env.OPENAI_API_KEY).toBeDefined();
-<<<<<<< HEAD
-            // Accepter OPENAI_MODEL_ID ou OPENAI_CHAT_MODEL_ID
-            expect(process.env.OPENAI_MODEL_ID || process.env.OPENAI_CHAT_MODEL_ID).toBeDefined();
-=======
             expect(process.env.OPENAI_MODEL_ID).toBeDefined();
->>>>>>> 95305d41
             expect(process.env.QDRANT_URL).toBeDefined();
             expect(process.env.QDRANT_API_KEY).toBeDefined();
             expect(process.env.QDRANT_COLLECTION_NAME).toBeDefined();
@@ -106,12 +101,7 @@
 
         it('should validate environment values', () => {
             expect(process.env.OPENAI_API_KEY).toMatch(/^sk-/);
-<<<<<<< HEAD
-            // Accepter gpt-4o-mini ou gpt-5-mini selon la configuration
-            expect(['gpt-4o', 'gpt-4o-mini', 'gpt-5-mini']).toContain(process.env.OPENAI_MODEL_ID || process.env.OPENAI_CHAT_MODEL_ID);
-=======
             expect(process.env.OPENAI_MODEL_ID).toBe('gpt-4o');
->>>>>>> 95305d41
             expect(process.env.QDRANT_URL).toMatch(/^https?:\/\//);
             expect(process.env.QDRANT_COLLECTION_NAME).toBe('roo_tasks_semantic_index');
         });
