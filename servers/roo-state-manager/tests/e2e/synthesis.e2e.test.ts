--- conflicted
+++ resolved
@@ -96,12 +96,8 @@
 
         itE2E('should validate environment values', () => {
             expect(process.env.OPENAI_API_KEY).toMatch(/^sk-/);
-<<<<<<< HEAD
-            expect(process.env.OPENAI_CHAT_MODEL_ID).toBe('gpt-5-mini');
-=======
             // Accepter gpt-4o-mini ou gpt-5-mini selon la configuration
             expect(['gpt-4o-mini', 'gpt-5-mini']).toContain(process.env.OPENAI_CHAT_MODEL_ID);
->>>>>>> 51722909
             expect(process.env.QDRANT_URL).toMatch(/^https?:\/\//);
             expect(process.env.QDRANT_COLLECTION_NAME).toBe('roo_tasks_semantic_index');
         });
