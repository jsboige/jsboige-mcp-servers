/**
 * Tests unitaires pour l'extraction du PATTERN 5 - Format production api_req_started
 *
 * OBJECTIF SDDD: Valider que le pattern "[new_task in X mode: 'Y']"
 * dans les messages say/api_req_started fonctionne correctement
 *
 * PROBLÈME IDENTIFIÉ: 0 instructions extraites sur 37 tâches workspace d:/dev/roo-extensions
 */

import { describe, it, expect, beforeAll, beforeEach, vi } from 'vitest';
import * as path from 'path';
<<<<<<< HEAD

// Désactiver le mock global de fs pour ce test
vi.unmock('fs/promises');
import * as fs from 'fs/promises';

=======
import * as fs from 'fs';
>>>>>>> de7f8985
import { RooStorageDetector } from '../../src/utils/roo-storage-detector.js';

vi.unmock('fs');
vi.unmock('fs/promises');
import { globalTaskInstructionIndex } from '../../src/utils/task-instruction-index.js';

describe('Production Format Extraction - PATTERN 5', () => {
    const fixturesPath = path.join(__dirname, '..', 'fixtures', 'real-tasks');

    // Tâche de test connue avec PATTERN 5
    const testTaskId = 'ac8aa7b4-319c-4925-a139-4f4adca81921';
    const testTaskPath = path.join(fixturesPath, testTaskId);

    beforeAll(() => {
        // Vérifier que les fixtures existent
        const uiMessagesPath = path.join(testTaskPath, 'ui_messages.json');
        if (!fs.existsSync(uiMessagesPath)) {
            throw new Error(`Fixture PATTERN 5 manquante: ${uiMessagesPath}`);
        }
    });

    beforeEach(async () => {
        // Reset index global pour isolation des tests
        globalTaskInstructionIndex.clear();
    });

    it('devrait extraire les instructions newTask depuis messages api_req_started', async () => {
        // ARRANGE
        const uiMessagesPath = path.join(testTaskPath, 'ui_messages.json');

        // Extraire directement via la méthode privée pour focus sur PATTERN 5
        const instructions = await (RooStorageDetector as any).extractNewTaskInstructionsFromUI(
            uiMessagesPath,
            0 // Pas de limite
        );

        // ACT & ASSERT
        expect(instructions).toBeDefined();
        expect(Array.isArray(instructions)).toBe(true);

        // 🎯 VALIDATION PATTERN 5: Doit trouver au moins 1 instruction api_req_started
        const apiInstructions = instructions.filter((inst: any) =>
            inst.source && inst.source.includes('api_req_started')
        );

        // Logging pour diagnostiquer le problème "0 instructions extraites"
        console.log(`📊 Instructions totales extraites: ${instructions.length}`);
        console.log(`📊 Instructions api_req_started: ${apiInstructions.length}`);

        if (instructions.length > 0) {
            console.log(`📝 Premiers modes extraits:`, instructions.slice(0, 3).map((i: any) => i.mode));
            console.log(`📝 Sources:`, [...new Set(instructions.map((i: any) => i.source || 'unknown'))]);
        }

        // Assertions progressives pour diagnostic
        if (instructions.length === 0) {
            throw new Error('🚨 PATTERN 5 ÉCHEC: Aucune instruction extraite - investigating...');
        }

        expect(instructions.length).toBeGreaterThan(0);
    });

    it('devrait parser correctement le JSON stringifié dans message.text', async () => {
        // ARRANGE
        const uiMessagesPath = path.join(testTaskPath, 'ui_messages.json');
<<<<<<< HEAD

=======
        console.log('DEBUG TEST: uiMessagesPath:', uiMessagesPath);
        
>>>>>>> de7f8985
        // Lire directement le fichier pour examiner la structure
        const content = fs.readFileSync(uiMessagesPath, 'utf-8');
        console.log('DEBUG TEST: content length:', content.length);
        console.log('DEBUG TEST: content start:', content.substring(0, 100));
        const messages = JSON.parse(content);

        // ACT: Trouver les messages api_req_started
        const apiMessages = messages.filter((msg: any) =>
            msg.type === 'say' && msg.say === 'api_req_started' && typeof msg.text === 'string'
        );

        console.log(`📊 Messages api_req_started trouvés: ${apiMessages.length}`);

        // ASSERT
        expect(apiMessages.length).toBeGreaterThan(0);

        // Tester le parsing JSON de chaque message
        for (const msg of apiMessages.slice(0, 2)) { // Limite pour performance
            try {
                const apiData = JSON.parse(msg.text);
                expect(apiData).toBeDefined();
                expect(typeof apiData.request).toBe('string');

                console.log(`📝 Request preview: ${apiData.request.substring(0, 200)}...`);

                // Tester le pattern regex PATTERN 5
                const pattern = /\[new_task in ([^:]+):\s*['"](.+?)['"]\]/gs;
                const matches = [...apiData.request.matchAll(pattern)];

                console.log(`📊 Matches PATTERN 5 dans ce message: ${matches.length}`);

            } catch (e) {
                console.warn(`⚠️ Failed to parse api_req_started message:`, e);
            }
        }
    });

    it('devrait nettoyer correctement les modes avec emojis', async () => {
        // ARRANGE - Créer un message api_req_started de test
        const testMessage = {
            type: 'say',
            say: 'api_req_started',
            text: JSON.stringify({
                request: '[new_task in 🪲 Debug mode: \'Débugger le système de hiérarchie\']'
            }),
            timestamp: Date.now()
        };

        // ACT: Simuler l'extraction du mode
        const modeWithIcon = '🪲 Debug mode';
        const modeMatch = modeWithIcon.match(/([A-Za-z]+)\s*mode/i);
        const cleanMode = modeMatch ? modeMatch[1].trim().toLowerCase() : 'task';

        // ASSERT
        expect(cleanMode).toBe('debug');
        console.log(`✅ Mode nettoyé: "${modeWithIcon}" -> "${cleanMode}"`);
    });

    it('devrait détecter le problème workspace filtering', async () => {
        // ARRANGE: Analyser le skeleton complet pour voir le workspace
        const skeleton = await (RooStorageDetector as any).analyzeConversation(
            testTaskId,
            testTaskPath,
            true // useProductionHierarchy
        );

        // ACT & ASSERT
        expect(skeleton).toBeDefined();
        expect(skeleton.metadata).toBeDefined();

        console.log(`🏢 Workspace détecté: "${skeleton.metadata.workspace}"`);
        console.log(`🎯 Workspace attendu: "d:/dev/roo-extensions"`);

        const isWorkspaceMatch = skeleton.metadata.workspace === 'd:/dev/roo-extensions';
        console.log(`🔍 Match workspace: ${isWorkspaceMatch}`);

        // Identifier la cause du filtrage strict (ligne 862)
        if (!isWorkspaceMatch) {
            console.warn(`🚨 PROBLÈME IDENTIFIÉ: Workspace mismatch cause du 37/3870 filtering`);
            console.warn(`   Détecté: "${skeleton.metadata.workspace}"`);
            console.warn(`   Attendu: "d:/dev/roo-extensions"`);
        }
    });

    it('devrait valider la regex PATTERN 5 avec cas réels', async () => {
        // ARRANGE: Cas de test réels possibles
        const testCases = [
            {
                name: 'Mode avec emoji',
                input: '[new_task in 🪲 Debug mode: \'Corriger le bug hiérarchie\']',
                expectedMode: 'debug'
            },
            {
                name: 'Mode simple',
                input: '[new_task in Code mode: "Implémenter nouvelle fonctionnalité"]',
                expectedMode: 'code'
            },
            {
                name: 'Multiline message',
                input: '[new_task in Architect mode: "Conception système\nAvec détails techniques"]',
                expectedMode: 'architect'
            }
        ];

        // ACT & ASSERT
        const pattern = /\[new_task in ([^:]+):\s*['"](.+?)['"]\]/gs;

        for (const testCase of testCases) {
            console.log(`🧪 Testing: ${testCase.name}`);
            const matches = [...testCase.input.matchAll(pattern)];

            expect(matches.length).toBe(1);

            const modeWithIcon = matches[0][1].trim();
            const taskMessage = matches[0][2].trim();

            const modeMatch = modeWithIcon.match(/([A-Za-z]+)\s*mode/i);
            const cleanMode = modeMatch ? modeMatch[1].trim().toLowerCase() : 'task';

            expect(cleanMode).toBe(testCase.expectedMode);
            expect(taskMessage.length).toBeGreaterThan(10);

            console.log(`   ✅ Mode: ${cleanMode}, Message: ${taskMessage.substring(0, 50)}...`);
        }
    });
});

describe('Production Format Extraction - Diagnostic Complet', () => {
    it('devrait diagnostiquer pourquoi 0 instructions sur 37 tâches', async () => {
        // ARRANGE: Analyser les statistiques du workspace
        const workspacePath = 'd:/dev/roo-extensions';

        console.log(`🔍 DIAGNOSTIC: Analyse du workspace ${workspacePath}`);

        // Tenter une construction de skeleton cache avec diagnostic
        try {
            const skeletons = await RooStorageDetector.buildHierarchicalSkeletons(
                workspacePath,
                false // Test complet
            );

            // ACT: Analyser les résultats
            const total = skeletons.length;
            const withInstructions = skeletons.filter(s =>
                s.childTaskInstructionPrefixes && s.childTaskInstructionPrefixes.length > 0
            ).length;

            console.log(`📊 RÉSULTATS DIAGNOSTIC:`);
            console.log(`   Total skeletons: ${total}`);
            console.log(`   Avec instructions: ${withInstructions}`);
            console.log(`   Pourcentage: ${total > 0 ? (withInstructions/total*100).toFixed(1) : 0}%`);

            if (total > 0 && withInstructions === 0) {
                console.warn(`🚨 PROBLÈME CONFIRMÉ: 0% instructions extraites`);

                // Examiner un échantillon pour diagnostiquer
                const sample = skeletons.slice(0, 3);
                for (let i = 0; i < sample.length; i++) {
                    const s = sample[i];
                    console.log(`📝 Échantillon ${i+1}:`);
                    console.log(`   TaskId: ${s.taskId}`);
                    console.log(`   Workspace: ${s.metadata.workspace}`);
                    console.log(`   Instructions: ${s.childTaskInstructionPrefixes?.length || 0}`);
                }
            }

            // ASSERT
            expect(total).toBeGreaterThanOrEqual(0); // Au moins valide

        } catch (error) {
            console.error(`❌ ERREUR DIAGNOSTIC:`, error);
            throw error;
        }
    });
});<|MERGE_RESOLUTION|>--- conflicted
+++ resolved
@@ -9,19 +9,11 @@
 
 import { describe, it, expect, beforeAll, beforeEach, vi } from 'vitest';
 import * as path from 'path';
-<<<<<<< HEAD
-
 // Désactiver le mock global de fs pour ce test
-vi.unmock('fs/promises');
-import * as fs from 'fs/promises';
-
-=======
-import * as fs from 'fs';
->>>>>>> de7f8985
-import { RooStorageDetector } from '../../src/utils/roo-storage-detector.js';
-
 vi.unmock('fs');
 vi.unmock('fs/promises');
+import * as fs from 'fs';
+import { RooStorageDetector } from '../../src/utils/roo-storage-detector.js';
 import { globalTaskInstructionIndex } from '../../src/utils/task-instruction-index.js';
 
 describe('Production Format Extraction - PATTERN 5', () => {
@@ -83,12 +75,7 @@
     it('devrait parser correctement le JSON stringifié dans message.text', async () => {
         // ARRANGE
         const uiMessagesPath = path.join(testTaskPath, 'ui_messages.json');
-<<<<<<< HEAD
-
-=======
         console.log('DEBUG TEST: uiMessagesPath:', uiMessagesPath);
-        
->>>>>>> de7f8985
         // Lire directement le fichier pour examiner la structure
         const content = fs.readFileSync(uiMessagesPath, 'utf-8');
         console.log('DEBUG TEST: content length:', content.length);
