{
  "extends": "../tsconfig.json",
  "compilerOptions": {
<<<<<<< HEAD
    "outDir": "../dist/tests",
    "rootDir": "../",
    "types": ["jest", "node"],
    "isolatedModules": true
=======
    "outDir": "../build/tests",
    "moduleResolution": "NodeNext",
    "types": [
      "jest",
      "node"
    ]
>>>>>>> c5d0c724
  },
  "include": ["./**/*.ts"]
}<|MERGE_RESOLUTION|>--- conflicted
+++ resolved
@@ -1,19 +1,12 @@
 {
   "extends": "../tsconfig.json",
   "compilerOptions": {
-<<<<<<< HEAD
-    "outDir": "../dist/tests",
-    "rootDir": "../",
-    "types": ["jest", "node"],
-    "isolatedModules": true
-=======
     "outDir": "../build/tests",
     "moduleResolution": "NodeNext",
     "types": [
       "jest",
       "node"
     ]
->>>>>>> c5d0c724
   },
   "include": ["./**/*.ts"]
 }