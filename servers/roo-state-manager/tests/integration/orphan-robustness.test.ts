--- conflicted
+++ resolved
@@ -39,17 +39,10 @@
 
     beforeEach(() => {
         engine = new HierarchyReconstructionEngine({
-<<<<<<< HEAD
             debugMode: true,
             batchSize: 100, // Augmenter la taille du lot pour tout traiter d'un coup
             similarityThreshold: 0.5,
             minConfidenceScore: 0.5,
-=======
-            debugMode: true, // Activer le debug pour voir ce qui se passe
-            batchSize: 20,
-            similarityThreshold: 0.7,  // Seuil encore plus bas pour les tests
-            minConfidenceScore: 0.6,     // Confiance encore plus basse pour les tests
->>>>>>> 64b21068
             strictMode: false
         });
 
@@ -202,16 +195,10 @@
             const resolutionRate = resolvedOrphans.length / orphans.length;
 
             console.log(`Résolu ${resolvedOrphans.length} / ${orphans.length} orphelines (${(resolutionRate * 100).toFixed(1)}%)`);
-<<<<<<< HEAD
             console.log('Orphelines résolues:', resolvedOrphans.map(o => o.taskId).join(', '));
             // Au moins 50% des orphelines devraient être résolues (tolérance temporaire)
             expect(resolutionRate).toBeGreaterThanOrEqual(0.5);
             expect(resolvedOrphans.length).toBeGreaterThanOrEqual(10);
-=======
-            // Au moins 20% des orphelines devraient être résolues (tolérance temporaire pour les tests)
-            expect(resolutionRate).toBeGreaterThanOrEqual(0.2);
-            expect(resolvedOrphans.length).toBeGreaterThanOrEqual(20);
->>>>>>> 64b21068
             // Vérifier qu'aucun cycle n'a été créé
             const hasCycle = result.some(child => {
                 if (!child.reconstructedParentId) return false;
