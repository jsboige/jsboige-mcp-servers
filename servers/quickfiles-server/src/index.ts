<<<<<<< HEAD
import { Server } from '@modelcontextprotocol/sdk/server/index.js';
=======
#!/usr/bin/env node
import { Server as McpServer } from '@modelcontextprotocol/sdk/server/index.js';
>>>>>>> 73b5880b
import { StdioServerTransport } from '@modelcontextprotocol/sdk/server/stdio.js';
import { z } from 'zod';
import * as fs from 'fs/promises';
import * as path from 'path';
import { glob } from 'glob';

// Schemas Zod (unchanged)
const ReadMultipleFilesArgsSchema = z.object({
  paths: z.array(z.union([z.string(), z.object({ path: z.string(), excerpts: z.array(z.object({ start: z.number(), end: z.number() })).optional() })])),
  show_line_numbers: z.boolean().optional(),
  max_lines_per_file: z.number().optional(),
  max_total_lines: z.number().optional(),
  max_chars_per_file: z.number().optional(),
  max_total_chars: z.number().optional(),
});
const ListDirectoryContentsArgsSchema = z.object({
  paths: z.array(z.union([z.string(), z.object({
    path: z.string(),
    recursive: z.boolean().optional(),
    max_depth: z.number().optional(),
    file_pattern: z.string().optional(),
    sort_by: z.enum(['name', 'size', 'modified', 'type']).optional(),
    sort_order: z.enum(['asc', 'desc']).optional(),
  })])),
  max_lines: z.number().optional(),
  max_depth: z.number().optional(),
  file_pattern: z.string().optional(),
  sort_by: z.enum(['name', 'size', 'modified', 'type']).optional(),
  sort_order: z.enum(['asc', 'desc']).optional(),
});
const DeleteFilesArgsSchema = z.object({
  paths: z.array(z.string()),
});
const EditMultipleFilesArgsSchema = z.object({
  files: z.array(z.object({
    path: z.string(),
    diffs: z.array(z.object({
      search: z.string(),
      replace: z.string(),
      start_line: z.number().optional(),
    })),
  })),
});
const ExtractMarkdownStructureArgsSchema = z.object({
  paths: z.array(z.string()),
  max_depth: z.number().optional(),
  include_context: z.boolean().optional(),
  context_lines: z.number().optional(),
});
const FileCopyOperationSchema = z.object({
  source: z.string(),
  destination: z.string(),
  transform: z.object({ pattern: z.string(), replacement: z.string() }).optional(),
  conflict_strategy: z.enum(['overwrite', 'ignore', 'rename']).optional(),
});
const CopyFilesArgsSchema = z.object({
  operations: z.array(FileCopyOperationSchema),
});
const MoveFilesArgsSchema = z.object({
  operations: z.array(FileCopyOperationSchema),
});
const SearchInFilesArgsSchema = z.object({
  paths: z.array(z.string()),
  pattern: z.string(),
  use_regex: z.boolean().optional(),
  case_sensitive: z.boolean().optional(),
  file_pattern: z.string().optional(),
  context_lines: z.number().optional(),
  max_results_per_file: z.number().optional(),
  max_total_results: z.number().optional(),
  recursive: z.boolean().optional(),
});
const SearchAndReplaceBaseSchema = z.object({
    files: z.array(z.object({
        path: z.string(),
        search: z.string(),
        replace: z.string(),
        use_regex: z.boolean().optional(),
        case_sensitive: z.boolean().optional(),
        preview: z.boolean().optional(),
    })).optional(),
    paths: z.array(z.string()).optional(),
    search: z.string().optional(),
    replace: z.string().optional(),
    use_regex: z.boolean().optional(),
    case_sensitive: z.boolean().optional(),
    file_pattern: z.string().optional(),
    recursive: z.boolean().optional(),
    preview: z.boolean().optional(),
});
const SearchAndReplaceArgsSchema = SearchAndReplaceBaseSchema.refine(data => data.files || (data.paths && data.search && data.replace), {
    message: "Soit 'files' soit 'paths', 'search' et 'replace' doivent être fournis",
});
const RestartMcpServersArgsSchema = z.object({
  servers: z.array(z.string()),
});

// Interfaces specific to business logic from old file
interface LineRange { start: number; end: number; }
interface FileWithExcerpts { path: string; excerpts?: LineRange[]; }
interface DirectoryToList { path: string; recursive?: boolean; max_depth?: number; file_pattern?: string; sort_by?: 'name' | 'size' | 'modified' | 'type'; sort_order?: 'asc' | 'desc'; }
interface FileDiff { search: string; replace: string; start_line?: number; }
interface FileEdit { path: string; diffs: FileDiff[]; }
interface MarkdownHeading { text: string; level: number; line: number; context?: string[]; }
interface FileCopyOperation { source: string; destination: string; transform?: { pattern: string; replacement: string; }; conflict_strategy?: 'overwrite' | 'ignore' | 'rename'; }


class QuickFilesServer {
  private server: McpServer;
 
  constructor() {
<<<<<<< HEAD
    console.log('[DEBUG] Initialisation de QuickFilesServer...');
    this.server = new Server(
      {
        name: 'quickfiles-server',
        version: '0.1.0',
      },
      {
        capabilities: {
          tools: {},
        },
      }
    );
    console.log('[DEBUG] Instance de Server créée.');

    this.setupToolHandlers();
    console.log('[DEBUG] Gestionnaires d\'outils configurés.');
    
    // Gestion des erreurs
    this.server.onerror = (error) => console.error('[MCP Error]', error);
    process.on('SIGINT', async () => {
      await this.server.close();
      process.exit(0);
    });
    console.log('[DEBUG] Constructeur terminé.');
  }

  /**
   * Configure les gestionnaires d'outils MCP
   *
   * @private
   * @method setupToolHandlers
   */
  private setupToolHandlers() {
    this.server.setRequestHandler(ListToolsRequestSchema, async () => ({
=======
    this.server = new McpServer({
      name: 'quickfiles',
      version: '1.0.0',
>>>>>>> 73b5880b
      tools: [
        {
          name: "read_multiple_files",
          description: "Lit plusieurs fichiers en une seule requête avec numérotation de lignes optionnelle et extraits de fichiers. Tronque automatiquement les contenus volumineux pour éviter les problèmes de mémoire et de performance.",
          inputSchema: ReadMultipleFilesArgsSchema.shape,
          handler: this.handleReadMultipleFiles.bind(this)
        },
        {
          name: "list_directory_contents",
          description: "Liste tous les fichiers et répertoires sous un chemin donné, avec la taille des fichiers et le nombre de lignes. Tronque automatiquement les résultats volumineux pour éviter les problèmes de performance.",
          inputSchema: ListDirectoryContentsArgsSchema.shape,
          handler: this.handleListDirectoryContents.bind(this)
        },
        {
          name: "delete_files",
          description: "Supprime une liste de fichiers en une seule opération",
          inputSchema: DeleteFilesArgsSchema.shape,
          handler: this.handleDeleteFiles.bind(this)
        },
        {
          name: "edit_multiple_files",
          description: "Édite plusieurs fichiers en une seule opération en appliquant des diffs",
          inputSchema: EditMultipleFilesArgsSchema.shape,
          handler: this.handleEditMultipleFiles.bind(this)
        },
        {
            name: "extract_markdown_structure",
            description: "Analyse les fichiers markdown et extrait les titres avec leurs numéros de ligne",
            inputSchema: ExtractMarkdownStructureArgsSchema.shape,
            handler: this.handleExtractMarkdownStructure.bind(this)
        },
        {
            name: "copy_files",
            description: "Copie une liste de fichiers ou de répertoires d'une source vers une destination. Supporte les motifs glob, la transformation des noms de fichiers et la gestion des conflits.",
            inputSchema: CopyFilesArgsSchema.shape,
            handler: this.handleCopyFiles.bind(this)
        },
        {
            name: "move_files",
            description: "Déplace une liste de fichiers ou de répertoires d'une source vers une destination. Supporte les motifs glob, la transformation des noms de fichiers et la gestion des conflits.",
            inputSchema: MoveFilesArgsSchema.shape,
            handler: this.handleMoveFiles.bind(this)
        },
        {
            name: "search_in_files",
            description: "Recherche des motifs dans plusieurs fichiers/répertoires avec support des expressions régulières et affichage du contexte autour des correspondances.",
            inputSchema: SearchInFilesArgsSchema.shape,
            handler: this.handleSearchInFiles.bind(this)
        },
        {
            name: "search_and_replace",
            description: "Recherche et remplace des motifs dans plusieurs fichiers avec support des expressions régulières et des captures de groupes.",
            inputSchema: SearchAndReplaceBaseSchema.shape,
            handler: this.handleSearchAndReplace.bind(this)
        },
        {
            name: "restart_mcp_servers",
            description: "Redémarre un ou plusieurs serveurs MCP en modifiant leur fichier de configuration.",
            inputSchema: RestartMcpServersArgsSchema.shape,
            handler: this.handleRestartMcpServers.bind(this)
        }
      ]
    });
 
    process.on('SIGINT', async () => {
      await this.server.close();
      process.exit(0);
    });
  }
 
  private async handleReadMultipleFiles(args: z.infer<typeof ReadMultipleFilesArgsSchema>) {
    const {
        paths,
        show_line_numbers = false,
        max_lines_per_file = 2000,
        max_total_lines = 5000,
        max_chars_per_file = 160000,
        max_total_chars = 400000,
    } = args;

    try {
        let totalLines = 0;
        let totalChars = 0;
        const fileContents: { path: string; content: string; truncated: boolean, error?: string }[] = [];

        for (const file of paths) {
            const filePath = typeof file === 'string' ? file : file.path;
            const excerpts = typeof file === 'string' ? undefined : file.excerpts;

            try {
                let content = await fs.readFile(filePath, 'utf-8');
                let truncated = false;

                if (content.length > max_chars_per_file) {
                    content = content.substring(0, max_chars_per_file);
                    truncated = true;
                }

                totalChars += content.length;
                if (totalChars > max_total_chars) {
                    // Truncate the last added content to fit the total limit
                    const overflow = totalChars - max_total_chars;
                    content = content.substring(0, content.length - overflow);
                    truncated = true;
                }

                let lines = content.split('\n');

                if (excerpts) {
                    const extractedLines: string[] = [];
                    for (const excerpt of excerpts) {
                        const start = Math.max(0, excerpt.start - 1);
                        const end = Math.min(lines.length, excerpt.end);
                        extractedLines.push(...lines.slice(start, end));
                    }
                    lines = extractedLines;
                }

                if (lines.length > max_lines_per_file) {
                    lines = lines.slice(0, max_lines_per_file);
                    truncated = true;
                }

                totalLines += lines.length;
                if (totalLines > max_total_lines) {
                    const overflow = totalLines - max_total_lines;
                    lines = lines.slice(0, lines.length - overflow);
                    truncated = true;
                    totalLines = max_total_lines;
                }

                let formattedContent = (show_line_numbers
                    ? lines.map((line, index) => `${index + 1} | ${line}`).join('\n')
                    : lines.join('\n'));

                fileContents.push({ path: filePath, content: formattedContent, truncated, });

                if (totalLines >= max_total_lines || totalChars >= max_total_chars) {
                    break;
                }
            } catch (error) {
                fileContents.push({ path: filePath, content: '', truncated: false, error: (error as Error).message, });
            }
        }

        const formattedResponse = fileContents.map(f => {
            let header = `--- ${f.path} ---\n`;
            if (f.error) {
                header += `ERROR: ${f.error}\n`;
            } else {
                if (f.truncated) {
                    header += `(contenu tronqué)\n`;
                }
                header += f.content;
            }
            return header;
        }).join('\n\n');

        return { content: [{ type: 'text' as const, text: formattedResponse }] };
    } catch (error) {
        return { content: [{ type: 'text' as const, text: `Erreur lors de la lecture des fichiers: ${(error as Error).message}` }], isError: true };
    }
  }
    
  private async handleListDirectoryContents(args: z.infer<typeof ListDirectoryContentsArgsSchema>) {
    const {
        paths,
        max_lines = 2000,
        max_depth: global_max_depth,
        file_pattern: global_file_pattern,
        sort_by: global_sort_by = 'name',
        sort_order: global_sort_order = 'asc',
    } = args;

    try {
        let output = '';
        let lineCount = 0;

        for (const dir of paths) {
            const dirPath = typeof dir === 'string' ? dir : dir.path;
            const {
                recursive = true,
                max_depth = global_max_depth,
                file_pattern = global_file_pattern,
                sort_by = global_sort_by,
                sort_order = global_sort_order,
            } = typeof dir === 'object' ? dir : {};

            if (lineCount >= max_lines) {
                output += "\n(limite de lignes atteinte, résultats tronqués)\n";
                break;
            }

            output += `## Contenu de: ${dirPath}\n\n`;
            lineCount += 2;

            try {
                const files = await this.listDirectory(dirPath, recursive, max_depth, file_pattern);
                this.sortFiles(files, sort_by, sort_order);

                const tableHeader = "| Type | Nom | Taille | Modifié le | Lignes |\n|---|---|---|---|---|\n";
                output += tableHeader;
                lineCount += 2;

                for (const file of files) {
                    if (lineCount >= max_lines) {
                        output += "| ... | ... | ... | ... | ... |\n";
                        lineCount++;
                        break;
                    }

                    const type = file.isDirectory ? '📁' : '📄';
                    const size = file.size !== null ? `${(file.size / 1024).toFixed(2)} KB` : 'N/A';
                    const modified = file.modified ? new Date(file.modified).toISOString().split('T')[0] : 'N/A';
                    const lines = file.lines || 'N/A';
                    output += `| ${type} | ${file.name} | ${size} | ${modified} | ${lines} |\n`;
                    lineCount++;
                }

                output += "\n";
                lineCount++;
            } catch (error) {
                output += `Erreur lors du listage de ${dirPath}: ${(error as Error).message}\n\n`;
                lineCount += 2;
            }
        }
        return { content: [{ type: 'text' as const, text: output }] };
    } catch (error) {
        return { content: [{ type: 'text' as const, text: `Erreur lors du listage des répertoires: ${(error as Error).message}` }], isError: true };
    }
  }

  // Helper functions for listDirectoryContents
  private async listDirectory(dirPath: string, recursive: boolean, max_depth?: number, file_pattern?: string, current_depth = 0) {
      if (max_depth !== undefined && current_depth >= max_depth) {
          return [];
      }

      const entries = await fs.readdir(dirPath, { withFileTypes: true });
      let files: any[] = [];

      for (const entry of entries) {
          const fullPath = path.join(dirPath, entry.name);
          if (file_pattern && entry.isFile() && !glob.sync(file_pattern, { cwd: dirPath }).includes(entry.name)) {
              continue;
          }

          const stats = await fs.stat(fullPath);
          const fileData = {
              name: entry.name,
              path: fullPath,
              isDirectory: entry.isDirectory(),
              size: stats.size,
              modified: stats.mtimeMs,
              lines: entry.isFile() ? (await this.countLines(fullPath)) : 0,
          };
          files.push(fileData);

          if (recursive && entry.isDirectory()) {
              files.push(...(await this.listDirectory(fullPath, recursive, max_depth, file_pattern, current_depth + 1)).map(f => ({ ...f, name: path.join(entry.name, f.name) })));
          }
      }
      return files;
  }

  private async countLines(filePath: string) {
      try {
          const content = await fs.readFile(filePath, 'utf-8');
          return content.split('\n').length;
      } catch (error) {
          return 0;
      }
  }

  private sortFiles(files: any[], sort_by: string, sort_order: string) {
      files.sort((a, b) => {
          let compare = 0;
          if (sort_by === 'name') compare = a.name.localeCompare(b.name);
          else if (sort_by === 'size') compare = (a.size || 0) - (b.size || 0);
          else if (sort_by === 'modified') compare = (a.modified || 0) - (b.modified || 0);
          else if (sort_by === 'type') {
              if (a.isDirectory && !b.isDirectory) compare = -1;
              else if (!a.isDirectory && b.isDirectory) compare = 1;
              else compare = a.name.localeCompare(b.name);
          }
          return sort_order === 'asc' ? compare : -compare;
      });
  }
    
  private async handleDeleteFiles(args: z.infer<typeof DeleteFilesArgsSchema>) {
    const { paths } = args;

    try {
        const results = await Promise.all(
            paths.map(async (filePath) => {
                try {
                    await fs.unlink(filePath);
                    return { path: filePath, success: true };
                } catch (error) {
                    return { path: filePath, success: false, error: (error as Error).message };
                }
            })
        );

        let report = "## Rapport de suppression de fichiers\n\n";
        results.forEach(r => {
            report += r.success
                ? `- ✅ ${r.path}: Supprimé avec succès.\n`
                : `- ❌ ${r.path}: Échec de la suppression - ${r.error}.\n`;
        });
        return { content: [{ type: 'text' as const, text: report }] };
    } catch (error) {
        return { content: [{ type: 'text' as const, text: `Erreur lors de la suppression des fichiers: ${(error as Error).message}` }], isError: true };
    }
  }
    
  private async handleEditMultipleFiles(args: z.infer<typeof EditMultipleFilesArgsSchema>) {
     const { files } = args;
    try {
        const results = await Promise.all(
            files.map(async (fileEdit) => {
                const { path: filePath, diffs } = fileEdit;
                try {
                    let content = await fs.readFile(filePath, 'utf-8');
                    let modificationsCount = 0;
                    const errors: string[] = [];

                    for (const diff of diffs) {
                        const { search, replace, start_line } = diff;
                        let lines = content.split('\n');
                        let searchIndex = start_line ? start_line - 1 : 0;
                        let found = false;

                        // TODO: Implement a more robust search-and-replace logic
                        if (start_line) {
                           if (lines[searchIndex].includes(search)) {
                               lines[searchIndex] = lines[searchIndex].replace(search, replace);
                               found = true;
                           }
                        } else {
                            content = content.replace(new RegExp(search, 'g'), (match) => {
                                modificationsCount++;
                                found = true;
                                return replace;
                            });
                        }
                        if (found) modificationsCount++;
                        else errors.push(`Le texte à rechercher "${search}" n'a pas été trouvé.`);
                    }

                    if (modificationsCount > 0) {
                        await fs.writeFile(filePath, content, 'utf-8');
                    }
                    return { path: filePath, success: errors.length === 0, modifications: modificationsCount, errors };
                } catch (error) {
                    return { path: filePath, success: false, error: (error as Error).message };
                }
            })
        );
        let report = "## Rapport d'édition de fichiers\n\n";
        results.forEach(r => {
            if (r.success) {
                report += `- ✅ ${r.path}: ${r.modifications} modification(s) appliquée(s).\n`;
            } else {
                const errorMessage = r.error || (r.errors ? r.errors.join(', ') : 'Erreur inconnue');
                report += `- ❌ ${r.path}: Échec de l'édition - ${errorMessage}.\n`;
            }
        });
        return { content: [{ type: 'text' as const, text: report }] };
    } catch (error) {
        return { content: [{ type: 'text' as const, text: `Erreur lors de l'édition des fichiers: ${(error as Error).message}` }], isError: true };
    }
  }

  private async handleExtractMarkdownStructure(args: z.infer<typeof ExtractMarkdownStructureArgsSchema>) {
    const { paths: filePaths, max_depth = 6, include_context = false, context_lines = 2 } = args;

    try {
        const allFilesHeadings = await Promise.all(
            filePaths.map(async (filePath) => {
                try {
                    const content = await fs.readFile(filePath, 'utf-8');
                    const { headings, fileInfo } = this.parseMarkdown(content, max_depth, context_lines);
                    return { path: filePath, success: true, headings, fileInfo };
                } catch (error) {
                    return { path: filePath, success: false, error: (error as Error).message };
                }
            })
        );

        let formattedResponse = "## Structure des fichiers Markdown\n\n";
        for (const fileResult of allFilesHeadings) {
            formattedResponse += `### Fichier: ${fileResult.path}\n\n`;
            if (fileResult.success && fileResult.headings) {
                if (fileResult.headings.length === 0) {
                    formattedResponse += "Aucun titre trouvé.\n\n";
                } else {
                    for (const heading of fileResult.headings) {
                        formattedResponse += `${'  '.repeat(heading.level - 1)}- [Ligne ${heading.line}] ${heading.text}\n`;
                    }
                }
            } else {
                formattedResponse += `Erreur: ${fileResult.error}\n\n`;
            }
        }

        return { content: [{ type: 'text' as const, text: formattedResponse }] };
    } catch (error) {
        return { content: [{ type: 'text' as const, text: `Erreur lors de l'extraction de la structure Markdown: ${(error as Error).message}` }], isError: true };
    }
  }

  // Helper for handleExtractMarkdownStructure
  private parseMarkdown(content: string, maxDepth: number, contextLines: number) {
    const lines = content.split('\n');
    const headings: MarkdownHeading[] = [];
    const atxHeadingRegex = /^(#{1,6})\s+(.*)/;
    const setextH1Regex = /^=+\s*$/;
    const setextH2Regex = /^-+\s*$/;

    for (let i = 0; i < lines.length; i++) {
        const line = lines[i];
        let heading: MarkdownHeading | null = null;
        const atxMatch = line.match(atxHeadingRegex);

        if (atxMatch) {
            const level = atxMatch[1].length;
            if (level <= maxDepth) {
                heading = { text: atxMatch[2].trim(), level, line: i + 1, };
            }
        } else if (i > 0) {
            if (setextH1Regex.test(line) && lines[i - 1].trim().length > 0 && 1 <= maxDepth) {
                heading = { text: lines[i - 1].trim(), level: 1, line: i, };
            } else if (setextH2Regex.test(line) && lines[i - 1].trim().length > 0 && 2 <= maxDepth) {
                heading = { text: lines[i - 1].trim(), level: 2, line: i, };
            }
        }
        if (heading) {
            headings.push(heading);
        }
    }
    return { headings, fileInfo: {} }; // Simplified
  }

  private async handleCopyFiles(args: z.infer<typeof CopyFilesArgsSchema>) {
    const { operations } = args;
    try {
        const results = await Promise.all(
            operations.map(op => this.processFileCopyOperation(op, 'copy'))
        );
        const formattedResponse = this.formatFileCopyResponse(results, 'copy');
        return { content: [{ type: 'text' as const, text: formattedResponse }] };
    } catch (error) {
        return { content: [{ type: 'text' as const, text: `Erreur lors de la copie des fichiers: ${(error as Error).message}` }], isError: true };
    }
  }

  private async handleMoveFiles(args: z.infer<typeof MoveFilesArgsSchema>) {
    const { operations } = args;
        try {
        const results = await Promise.all(
            operations.map(op => this.processFileCopyOperation(op, 'move'))
        );
        const formattedResponse = this.formatFileCopyResponse(results, 'move');
        return { content: [{ type: 'text' as const, text: formattedResponse }] };
    } catch (error) {
        return { content: [{ type: 'text' as const, text: `Erreur lors du déplacement des fichiers: ${(error as Error).message}` }], isError: true };
    }
  }

  // Helpers for copy/move
  private async processFileCopyOperation(operation: FileCopyOperation, mode: 'copy' | 'move') {
      const { source, destination, transform, conflict_strategy = 'overwrite' } = operation;
      const sourcePaths = await glob(source);

      if (sourcePaths.length === 0) {
          return { source, success: false, error: `Aucun fichier ne correspond au motif: ${source}`, files: [] };
      }

      let isDestDir = false;
      try {
          isDestDir = (await fs.stat(destination)).isDirectory();
      } catch (error) {
          isDestDir = destination.endsWith(path.sep) || destination.endsWith('/') || sourcePaths.length > 1;
          if (isDestDir) await fs.mkdir(destination, { recursive: true });
      }

      const fileResults = await Promise.all(
          sourcePaths.map(async (sourcePath) => {
              let fileName = path.basename(sourcePath);
              if (transform) {
                  fileName = fileName.replace(new RegExp(transform.pattern), transform.replacement);
              }
              let destPath = isDestDir ? path.join(destination, fileName) : destination;
              
              try {
                  let fileExists = false;
                  try { await fs.access(destPath); fileExists = true; } catch (e) { }

                  if (fileExists) {
                      if (conflict_strategy === 'ignore') return { source: sourcePath, destination: destPath, success: true, skipped: true, message: 'Fichier ignoré' };
                      if (conflict_strategy === 'rename') {
                          // Simplified renaming logic
                          destPath = `${destPath}_${Date.now()}`;
                      }
                  }

                  if (mode === 'copy') await fs.copyFile(sourcePath, destPath);
                  else await fs.rename(sourcePath, destPath);

                  return { source: sourcePath, destination: destPath, success: true, message: `Fichier ${mode === 'copy' ? 'copié' : 'déplacé'}` };
              } catch (error) {
                  return { source: sourcePath, destination: destPath, success: false, error: (error as Error).message };
              }
          })
      );
      return { source, destination, success: true, files: fileResults };
  }

  private formatFileCopyResponse(results: any[], operationName: 'copy' | 'move') {
      let output = `## Opération: ${operationName}\n`;
      for (const result of results) {
          output += `### ${result.source} → ${result.destination}\n`;
          for (const file of result.files) {
              if (file.success) output += `- ✅ ${file.source} → ${file.destination} (${file.message})\n`;
              else output += `- ❌ ${file.source} → ${file.destination} (${file.error})\n`;
          }
      }
      return output;
  }

  private async handleSearchInFiles(args: z.infer<typeof SearchInFilesArgsSchema>) {
    const { paths, pattern, use_regex = true, case_sensitive = false, file_pattern, context_lines = 2, max_results_per_file = 100, max_total_results = 1000, recursive = true } = args;
    try {
        const results: any[] = [];
        let totalMatches = 0;

        const searchRegex = new RegExp(pattern, case_sensitive ? 'g' : 'gi');

        const searchInFile = async (filePath: string) => {
            if (totalMatches >= max_total_results) return;
            const content = await fs.readFile(filePath, 'utf-8');
            const lines = content.split('\n');
            const fileMatches = [];

            for (let i = 0; i < lines.length; i++) {
                const line = lines[i];
                if (searchRegex.test(line)) {
                     const contextStart = Math.max(0, i - context_lines);
                     const contextEnd = Math.min(lines.length - 1, i + context_lines);
                     const context = lines.slice(contextStart, contextEnd + 1);
                     fileMatches.push({ lineNumber: i + 1, line, context });
                     totalMatches++;
                     if(fileMatches.length >= max_results_per_file || totalMatches >= max_total_results) break;
                }
            }
            if (fileMatches.length > 0) results.push({ path: filePath, matches: fileMatches });
        };
        
        for (const searchPath of paths) {
            // Simplified logic: doesn't handle directories recursively or file_pattern
            await searchInFile(searchPath);
        }
        
        let formattedResponse = `# Résultats de la recherche pour: "${pattern}"\n`;
        results.forEach(r => {
            formattedResponse += `### ${r.path}\n`;
            r.matches.forEach((m: any) => {
                formattedResponse += `**Ligne ${m.lineNumber}**: ${m.line}\n\`\`\`\n${m.context.join('\n')}\n\`\`\`\n`;
            });
        });
        
        return { content: [{ type: 'text' as const, text: formattedResponse }] };
    } catch (error) {
        return { content: [{ type: 'text' as const, text: `Erreur lors de la recherche: ${(error as Error).message}` }], isError: true };
    }
  }

  private async handleSearchAndReplace(args: z.infer<typeof SearchAndReplaceArgsSchema>) {
    const { files, paths, search, replace, use_regex = true, case_sensitive = false, file_pattern, recursive = true, preview = false } = args;
    try {
        let totalReplacements = 0;
        let diffs = '';

        const replaceInFile = async (filePath: string, searchPattern: string, replacement: string) => {
            let content = await fs.readFile(filePath, 'utf-8');
            const searchRegex = new RegExp(searchPattern, case_sensitive ? 'g' : 'gi');
            const newContent = content.replace(searchRegex, (match) => {
                totalReplacements++;
                return replacement;
            });

            if (content !== newContent) {
                 diffs += this.generateDiff(content, newContent, filePath) + '\n';
                 if (!preview) await fs.writeFile(filePath, newContent, 'utf-8');
            }
        };

        if (files) {
            for (const file of files) {
                await replaceInFile(file.path, file.search, file.replace);
            }
        } else if (paths && search && replace) {
            for (const searchPath of paths) {
                // Simplified logic: doesn't handle directories or file_pattern
                await replaceInFile(searchPath, search, replace);
            }
        }
        
        let report = `# Rapport de remplacement (${preview ? 'Prévisualisation' : 'Effectué'})\n\n`;
        report += `Total de remplacements: ${totalReplacements}\n\n${diffs}`;

        return { content: [{ type: 'text' as const, text: report }] };
    } catch (error) {
        return { content: [{ type: 'text' as const, text: `Erreur lors du remplacement: ${(error as Error).message}` }], isError: true };
    }
  }

  // Helper for search_and_replace
  private generateDiff(oldContent: string, newContent: string, filePath: string): string {
    // Simplified diff generation
    return `--- a/${filePath}\n+++ b/${filePath}\n...diff content...`;
  }

  private async handleRestartMcpServers(args: z.infer<typeof RestartMcpServersArgsSchema>) {
    const { servers } = args;
    const settingsPath = 'C:/Users/MYIA/AppData/Roaming/Code/User/globalStorage/rooveterinaryinc.roo-cline/settings/mcp_settings.json';
    const results = [];

    try {
      const settingsRaw = await fs.readFile(settingsPath, 'utf-8');
      const settings = JSON.parse(settingsRaw);

      if (!settings.mcpServers) {
        throw new Error("La section 'mcpServers' est manquante dans le fichier de configuration.");
      }

      for (const serverName of servers) {
        if (settings.mcpServers[serverName]) {
            const originalState = { ...settings.mcpServers[serverName] };
            settings.mcpServers[serverName].description = (originalState.description || "") + " (restarting...)";
            await fs.writeFile(settingsPath, JSON.stringify(settings, null, 2), 'utf-8');
            await new Promise(resolve => setTimeout(resolve, 100));
            settings.mcpServers[serverName] = originalState;
            await fs.writeFile(settingsPath, JSON.stringify(settings, null, 2), 'utf-8');
            results.push({ name: serverName, success: true, message: "Redémarrage déclenché." });
        } else {
          results.push({ name: serverName, success: false, error: "Serveur non trouvé dans la configuration." });
        }
      }
    } catch (error) {
       return { content: [{ type: 'text' as const, text: `Erreur lors du redémarrage des serveurs: ${(error as Error).message}` }]};
    }

    return { content: [{ type: 'text' as const, text: JSON.stringify(results) }] };
  }
 
  async run() {
<<<<<<< HEAD
    try {
      console.log('[DEBUG] Démarrage du serveur...');
      const transport = new StdioServerTransport();
      await this.server.connect(transport);
      console.log('[DEBUG] Serveur en écoute.');

      // La boucle de maintien en vie a été supprimée pour éviter le spam de log.
      setInterval(() => {}, 1 << 30);
    } catch (error) {
      console.error('[FATAL ERROR] Erreur non capturée dans run():', error);
      process.exit(1);
    }
=======
    const transport = new StdioServerTransport();
    await this.server.connect(transport);
    console.error('QuickFiles server started successfully.');
>>>>>>> 73b5880b
  }
}

console.log('[DEBUG] Démarrage de l\'application...');
const server = new QuickFilesServer();
<<<<<<< HEAD
server.run();

// Keep the process alive
=======
server.run();
>>>>>>> 73b5880b
<|MERGE_RESOLUTION|>--- conflicted
+++ resolved
@@ -1,9 +1,5 @@
-<<<<<<< HEAD
-import { Server } from '@modelcontextprotocol/sdk/server/index.js';
-=======
 #!/usr/bin/env node
 import { Server as McpServer } from '@modelcontextprotocol/sdk/server/index.js';
->>>>>>> 73b5880b
 import { StdioServerTransport } from '@modelcontextprotocol/sdk/server/stdio.js';
 import { z } from 'zod';
 import * as fs from 'fs/promises';
@@ -115,46 +111,9 @@
   private server: McpServer;
  
   constructor() {
-<<<<<<< HEAD
-    console.log('[DEBUG] Initialisation de QuickFilesServer...');
-    this.server = new Server(
-      {
-        name: 'quickfiles-server',
-        version: '0.1.0',
-      },
-      {
-        capabilities: {
-          tools: {},
-        },
-      }
-    );
-    console.log('[DEBUG] Instance de Server créée.');
-
-    this.setupToolHandlers();
-    console.log('[DEBUG] Gestionnaires d\'outils configurés.');
-    
-    // Gestion des erreurs
-    this.server.onerror = (error) => console.error('[MCP Error]', error);
-    process.on('SIGINT', async () => {
-      await this.server.close();
-      process.exit(0);
-    });
-    console.log('[DEBUG] Constructeur terminé.');
-  }
-
-  /**
-   * Configure les gestionnaires d'outils MCP
-   *
-   * @private
-   * @method setupToolHandlers
-   */
-  private setupToolHandlers() {
-    this.server.setRequestHandler(ListToolsRequestSchema, async () => ({
-=======
     this.server = new McpServer({
       name: 'quickfiles',
       version: '1.0.0',
->>>>>>> 73b5880b
       tools: [
         {
           name: "read_multiple_files",
@@ -813,33 +772,11 @@
   }
  
   async run() {
-<<<<<<< HEAD
-    try {
-      console.log('[DEBUG] Démarrage du serveur...');
-      const transport = new StdioServerTransport();
-      await this.server.connect(transport);
-      console.log('[DEBUG] Serveur en écoute.');
-
-      // La boucle de maintien en vie a été supprimée pour éviter le spam de log.
-      setInterval(() => {}, 1 << 30);
-    } catch (error) {
-      console.error('[FATAL ERROR] Erreur non capturée dans run():', error);
-      process.exit(1);
-    }
-=======
     const transport = new StdioServerTransport();
     await this.server.connect(transport);
     console.error('QuickFiles server started successfully.');
->>>>>>> 73b5880b
   }
 }
 
-console.log('[DEBUG] Démarrage de l\'application...');
 const server = new QuickFilesServer();
-<<<<<<< HEAD
-server.run();
-
-// Keep the process alive
-=======
-server.run();
->>>>>>> 73b5880b
+server.run();