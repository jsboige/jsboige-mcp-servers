<<<<<<< HEAD
# MCP `quickfiles-server`

## 📖 Objectif

Le MCP `quickfiles-server` fournit un ensemble d'outils puissants et performants pour la manipulation de fichiers et de répertoires. Il est conçu pour être un composant central pour les agents nécessitant une interaction intensive avec le système de fichiers, en offrant des opérations complexes de manière centralisée et sécurisée.

Ce serveur a été récemment modernisé pour utiliser **ESM (ECMAScript Modules)**, la dernière version du **SDK MCP**, et **Zod** pour la validation des schémas, garantissant ainsi une meilleure maintenabilité et fiabilité.

## 🚀 Architecture et Configuration Clés

- **Environnement ESM :** Le projet est configuré en tant que module ES (`"type": "module"` dans `package.json`).
- **Résolution des Modules :** Le `tsconfig.json` utilise `"module": "NodeNext"` et `"moduleResolution": "NodeNext"`. Cette configuration est essentielle pour gérer correctement les importations de modules dans un environnement Node.js moderne.
- **Validation avec Zod :** Tous les schémas d'entrée des outils sont définis et validés avec Zod, ce qui garantit la robustesse des données reçues par le serveur.

## 🛠️ Installation et Build

Pour utiliser le serveur, suivez ces étapes :

1.  **Installer les dépendances :**
    ```bash
    npm install
    ```

2.  **Compiler le code source :**
    Le code TypeScript doit être transpilé en JavaScript.
    ```bash
    npm run build
    ```
    Cette commande utilise `tsc` pour compiler les fichiers depuis `src/` vers le répertoire `build/`.

## ✅ Tests

La méthode recommandée pour tester le bon fonctionnement du serveur est d'utiliser le script de test simple fourni. Ce script lance le serveur, s'y connecte, et exécute une série de tests de fumée pour valider les outils principaux.

Pour lancer les tests :

```bash
node test-quickfiles-simple.js
```

## 🛠️ Outils Disponibles

Voici la liste des outils exposés par le serveur, avec leur description.

1.  **`read_multiple_files`** : Lit plusieurs fichiers en une seule requête avec numérotation de lignes optionnelle et extraits de fichiers. Tronque automatiquement les contenus volumineux.
2.  **`list_directory_contents`** : Liste tous les fichiers et répertoires sous un chemin donné, avec la taille, le nombre de lignes, et des options de filtrage et de tri. Tronque automatiquement les résultats volumineux.
3.  **`delete_files`** : Supprime une liste de fichiers en une seule opération.
4.  **`edit_multiple_files`** : Édite plusieurs fichiers en une seule opération en appliquant des diffs.
5.  **`extract_markdown_structure`** : Analyse les fichiers markdown et extrait les titres avec leurs numéros de ligne.
6.  **`copy_files`** : Copie une liste de fichiers ou de répertoires. Supporte les motifs glob, la transformation des noms de fichiers et la gestion des conflits.
7.  **`move_files`** : Déplace une liste de fichiers ou de répertoires. Supporte les motifs glob, la transformation des noms de fichiers et la gestion des conflits.
8.  **`search_in_files`** : Recherche des motifs dans plusieurs fichiers/répertoires avec support des expressions régulières et affichage du contexte.
9.  **`search_and_replace`** : Recherche et remplace des motifs dans plusieurs fichiers avec support des expressions régulières.
10. **`restart_mcp_servers`** : Redémarre un ou plusieurs serveurs MCP en modifiant leur fichier de configuration.

---

## 📝 Exemples d'Utilisation (Client)

### Lecture de plusieurs fichiers

```javascript
import { McpClient, StdioClientTransport } from '@modelcontextprotocol/sdk';
import path from 'path';

async function main() {
  const serverScriptPath = path.resolve('./build/index.js');

  const transport = new StdioClientTransport({
    command: 'node',
    args: [serverScriptPath],
  });

  const client = McpClient.create({
    transport: transport,
    clientInfo: { name: 'my-test-client' }
  });

  await client.connect();

  const response = await client.tools.read_multiple_files({
    paths: ['package.json', 'un-fichier-inexistant.txt'],
    show_line_numbers: true
  });

  console.log('Réponse du serveur :', response.content);

  await client.close();
}

main().catch(console.error);
```

### Listage de répertoires avec tri

```javascript
const result = await client.tools.list_directory_contents({
  paths: [
    {
      path: 'src',
      recursive: true,
      sort_by: 'size',
      sort_order: 'desc'
    }
  ],
  max_lines: 1000
});
=======
# Documentation du MCP `quickfiles-server`

## 📖 Introduction

Le MCP `quickfiles-server` fournit un ensemble d'outils puissants pour la manipulation de fichiers et de répertoires. Conçu pour être performant et robuste, il centralise des opérations complexes comme la lecture de multiples fichiers, la recherche récursive, et les modifications groupées, tout en prévenant les problèmes de performance grâce à des mécanismes de troncature et de filtrage.

Ce serveur est un composant essentiel pour les agents qui ont besoin d'interagir de manière intensive avec le système de fichiers.

## 🛠️ Outils Disponibles

Voici la liste des outils exposés par le serveur, avec leur description et leurs paramètres.

---

### 📄 `read_multiple_files`

Lit le contenu de plusieurs fichiers en une seule requête. Cet outil est optimisé pour gérer des fichiers volumineux et des lectures partielles (extraits).

*   **Objectif :** Obtenir le contenu de plusieurs fichiers ou d'extraits de ces fichiers de manière efficace.
*   **Paramètres :**
    *   `paths` (string[] | FileWithExcerpts[]): Un tableau de chemins de fichiers (string) ou d'objets `FileWithExcerpts`.
        *   `FileWithExcerpts`: `{ path: string, excerpts?: { start: number, end: number }[] }`
    *   `show_line_numbers` (boolean, optionnel): Affiche les numéros de ligne. Défaut : `false`.
    *   `max_lines_per_file` (number, optionnel): Nombre maximum de lignes à retourner par fichier.
    *   `max_total_lines` (number, optionnel): Nombre maximum de lignes à retourner pour l'ensemble de la requête.
    *   `max_chars_per_file` (number, optionnel): Nombre maximum de caractères à retourner par fichier.
    *   `max_total_chars` (number, optionnel): Nombre maximum de caractères à retourner pour l'ensemble de la requête.
*   **Comportement :** Retourne le contenu des fichiers spécifiés. Des mécanismes de troncature intelligents sont appliqués pour éviter les surcharges de mémoire et de performance.

---

### 🗂️ `list_directory_contents`

Liste les fichiers et répertoires d'un ou plusieurs chemins, avec de nombreuses options de personnalisation.

*   **Objectif :** Explorer la structure de répertoires.
*   **Paramètres :**
    *   `paths` (string[] | DirectoryToList[]): Un tableau de chemins (string) ou d'objets `DirectoryToList`.
        *   `DirectoryToList`: `{ path: string, recursive?: boolean, max_depth?: number, file_pattern?: string, sort_by?: 'name' | 'size' | 'modified' | 'type', sort_order?: 'asc' | 'desc' }`
    *   Options globales (si `paths` est un tableau de `DirectoryToList`): `max_lines`, `max_depth`, `file_pattern`, `sort_by`, `sort_order`.
*   **Comportement :** Retourne une liste structurée des fichiers et répertoires, incluant leur taille et leur nombre de lignes. La sortie est formatée pour être lisible et peut être triée selon divers critères.

---

### 📝 `write_file`

Écrit du contenu dans un fichier. Si le fichier n'existe pas, il est créé. Si le fichier existe, son contenu est écrasé.

*   **Objectif :** Créer ou mettre à jour un fichier.
*   **Paramètres :**
    *   `path` (string): Chemin complet du fichier.
    *   `content` (string): Contenu à écrire.
*   **Comportement :** Le contenu est écrit dans le fichier spécifié, encodé en `utf-8`. Les répertoires parents doivent exister.

---

### 📂 `create_directory`

Crée un nouveau répertoire, y compris les répertoires parents si nécessaire.

*   **Objectif :** Créer une arborescence de répertoires.
*   **Paramètres :**
    *   `path` (string): Chemin du répertoire à créer.
*   **Comportement :** L'opération est récursive (`mkdir -p`). Si le répertoire existe déjà, aucune erreur n'est levée.

---

### 🗑️ `delete_files`

Supprime une liste de fichiers.

*   **Objectif :** Supprimer plusieurs fichiers en une seule opération.
*   **Paramètres :**
    *   `paths` (string[]): Tableau des chemins des fichiers à supprimer.
*   **Comportement :** Tente de supprimer chaque fichier de la liste et retourne un résultat pour chaque opération (succès ou échec avec message d'erreur).

---

### ❌ `delete_directory`

Supprime un répertoire et tout son contenu de manière récursive.

*   **Objectif :** Supprimer un répertoire et ses sous-dossiers/fichiers.
*   **Paramètres :**
    *   `path` (string): Chemin du répertoire à supprimer.
*   **Comportement :** L'opération est forcée et récursive (`rm -rf`). À utiliser avec prudence.

---

### 🌳 `directory_tree`

Génère une vue arborescente d'un répertoire au format JSON.

*   **Objectif :** Obtenir une représentation structurée d'une arborescence de fichiers.
*   **Paramètres :**
    *   `path` (string): Chemin du répertoire racine.
*   **Comportement :** Retourne un objet JSON décrivant la structure hiérarchique du répertoire, avec les `children` pour chaque sous-répertoire.

---

### ℹ️ `get_file_info`

Récupère les métadonnées détaillées d'un fichier ou d'un répertoire.

*   **Objectif :** Obtenir des informations sur une entrée du système de fichiers sans lire son contenu.
*   **Paramètres :**
    *   `path` (string): Chemin du fichier ou du répertoire.
*   **Comportement :** Retourne un objet JSON contenant le type (`file`/`directory`), la taille, les dates de création/modification/accès et les permissions.

---

### ✍️ `edit_multiple_files`

Applique des modifications à plusieurs fichiers en se basant sur des opérations de recherche/remplacement simples.

*   **Objectif :** Effectuer des modifications ciblées sur plusieurs fichiers.
*   **Paramètres :**
    *   `files` (FileEdit[]): Tableau d'objets `FileEdit`.
        *   `FileEdit`: `{ path: string, diffs: { search: string, replace: string, start_line?: number }[] }`
*   **Comportement :** Pour chaque fichier, le contenu est lu, les remplacements sont appliqués, puis le fichier est réécrit. Si un fichier n'existe pas, il est créé.

---

### 🔍 `search_in_files`

Recherche un motif (texte ou regex) dans un ensemble de fichiers ou de répertoires.

*   **Objectif :** Trouver des occurrences d'un motif dans le code base.
*   **Paramètres :**
    *   `paths` (string[]): Fichiers ou répertoires où chercher.
    *   `pattern` (string): Le motif à rechercher.
    *   `use_regex` (boolean, optionnel): Traiter le motif comme une expression régulière. Défaut : `true`.
    *   `case_sensitive` (boolean, optionnel): Recherche sensible à la casse. Défaut : `false`.
    *   `file_pattern` (string, optionnel): Motif glob pour filtrer les fichiers à inclure.
    *   `context_lines` (number, optionnel): Nombre de lignes de contexte à afficher autour de chaque correspondance.
    *   `recursive` (boolean, optionnel): Chercher récursivement dans les sous-répertoires. Défaut : `true`.
*   **Comportement :** Retourne une liste de correspondances avec leur contexte.

---

### 🔁 `search_and_replace`

Recherche un motif et le remplace dans plusieurs fichiers.

*   **Objectif :** Refactoriser ou mettre à jour du contenu à grande échelle.
*   **Paramètres :**
    *   Peut prendre soit un tableau `files` (similaire à `edit_multiple_files`), soit un ensemble de `paths` avec des `search`/`replace` globaux.
    *   `preview` (boolean, optionnel): Si `true`, affiche les modifications sans les appliquer.
*   **Comportement :** Effectue les remplacements et retourne un résumé des modifications. Le support des groupes de capture regex est disponible.

---

### 📑 `extract_markdown_structure`

Analyse des fichiers Markdown et en extrait la structure des titres.

*   **Objectif :** Obtenir un plan d'un ou plusieurs documents Markdown.
*   **Paramètres :**
    *   `paths` (string[]): Fichiers Markdown à analyser.
    *   `max_depth` (number, optionnel): Profondeur maximale des titres à extraire (1 pour `#`, 2 pour `#` et `##`, etc.).
    *   `include_context` (boolean, optionnel): Inclure les lignes de texte sous chaque titre.
*   **Comportement :** Retourne une structure hiérarchique des titres avec leur niveau et leur numéro de ligne.

---
>>>>>>> d0386d0d
<|MERGE_RESOLUTION|>--- conflicted
+++ resolved
@@ -1,4 +1,3 @@
-<<<<<<< HEAD
 # MCP `quickfiles-server`
 
 ## 📖 Objectif
@@ -41,18 +40,72 @@
 
 ## 🛠️ Outils Disponibles
 
-Voici la liste des outils exposés par le serveur, avec leur description.
+Voici la liste détaillée des outils exposés par le serveur :
 
-1.  **`read_multiple_files`** : Lit plusieurs fichiers en une seule requête avec numérotation de lignes optionnelle et extraits de fichiers. Tronque automatiquement les contenus volumineux.
-2.  **`list_directory_contents`** : Liste tous les fichiers et répertoires sous un chemin donné, avec la taille, le nombre de lignes, et des options de filtrage et de tri. Tronque automatiquement les résultats volumineux.
-3.  **`delete_files`** : Supprime une liste de fichiers en une seule opération.
-4.  **`edit_multiple_files`** : Édite plusieurs fichiers en une seule opération en appliquant des diffs.
-5.  **`extract_markdown_structure`** : Analyse les fichiers markdown et extrait les titres avec leurs numéros de ligne.
-6.  **`copy_files`** : Copie une liste de fichiers ou de répertoires. Supporte les motifs glob, la transformation des noms de fichiers et la gestion des conflits.
-7.  **`move_files`** : Déplace une liste de fichiers ou de répertoires. Supporte les motifs glob, la transformation des noms de fichiers et la gestion des conflits.
-8.  **`search_in_files`** : Recherche des motifs dans plusieurs fichiers/répertoires avec support des expressions régulières et affichage du contexte.
-9.  **`search_and_replace`** : Recherche et remplace des motifs dans plusieurs fichiers avec support des expressions régulières.
-10. **`restart_mcp_servers`** : Redémarre un ou plusieurs serveurs MCP en modifiant leur fichier de configuration.
+### 📄 `read_multiple_files`
+
+Lit le contenu de plusieurs fichiers en une seule requête avec numérotation de lignes optionnelle et extraits de fichiers. Tronque automatiquement les contenus volumineux.
+
+*   **Paramètres :**
+    *   `paths` (string[] | FileWithExcerpts[]): Chemins des fichiers ou objets avec extraits
+    *   `show_line_numbers` (boolean, optionnel): Affiche les numéros de ligne
+    *   `max_lines_per_file`, `max_total_lines`, `max_chars_per_file`, `max_total_chars` : Limites de troncature
+
+### 🗂️ `list_directory_contents`
+
+Liste tous les fichiers et répertoires sous un chemin donné, avec la taille, le nombre de lignes, et des options de filtrage et de tri. Tronque automatiquement les résultats volumineux.
+
+*   **Paramètres :**
+    *   `paths` (string[] | DirectoryToList[]): Chemins ou objets avec options
+    *   `recursive`, `max_depth`, `file_pattern`, `sort_by`, `sort_order` : Options de filtrage et tri
+
+### 🗑️ `delete_files`
+
+Supprime une liste de fichiers en une seule opération.
+
+*   **Paramètres :**
+    *   `paths` (string[]): Tableau des chemins des fichiers à supprimer
+
+### ✍️ `edit_multiple_files`
+
+Édite plusieurs fichiers en une seule opération en appliquant des diffs.
+
+*   **Paramètres :**
+    *   `files` (FileEdit[]): Objets avec `path` et `diffs` (search/replace operations)
+
+### 📑 `extract_markdown_structure`
+
+Analyse les fichiers markdown et extrait les titres avec leurs numéros de ligne.
+
+*   **Paramètres :**
+    *   `paths` (string[]): Fichiers Markdown à analyser
+    *   `max_depth`, `include_context` : Options d'extraction
+
+### 📁 `copy_files`
+
+Copie une liste de fichiers ou de répertoires. Supporte les motifs glob, la transformation des noms de fichiers et la gestion des conflits.
+
+### 📂 `move_files`
+
+Déplace une liste de fichiers ou de répertoires. Supporte les motifs glob, la transformation des noms de fichiers et la gestion des conflits.
+
+### 🔍 `search_in_files`
+
+Recherche des motifs dans plusieurs fichiers/répertoires avec support des expressions régulières et affichage du contexte.
+
+*   **Paramètres :**
+    *   `paths`, `pattern`, `use_regex`, `case_sensitive`, `file_pattern`, `context_lines`, `recursive`
+
+### 🔁 `search_and_replace`
+
+Recherche et remplace des motifs dans plusieurs fichiers avec support des expressions régulières.
+
+*   **Paramètres :**
+    *   `search`, `replace`, `paths` ou `files`, `preview` : Options de remplacement
+
+### 🔄 `restart_mcp_servers`
+
+Redémarre un ou plusieurs serveurs MCP en modifiant leur fichier de configuration.
 
 ---
 
@@ -106,169 +159,12 @@
   ],
   max_lines: 1000
 });
-=======
-# Documentation du MCP `quickfiles-server`
+```
 
-## 📖 Introduction
+## 🔧 Configuration
 
-Le MCP `quickfiles-server` fournit un ensemble d'outils puissants pour la manipulation de fichiers et de répertoires. Conçu pour être performant et robuste, il centralise des opérations complexes comme la lecture de multiples fichiers, la recherche récursive, et les modifications groupées, tout en prévenant les problèmes de performance grâce à des mécanismes de troncature et de filtrage.
+Le serveur nécessite un environnement Node.js moderne et utilise les dernières normes ESM. Assurez-vous que votre configuration `package.json` et `tsconfig.json` est compatible avec les modules ES.
 
-Ce serveur est un composant essentiel pour les agents qui ont besoin d'interagir de manière intensive avec le système de fichiers.
+## 📚 Documentation API Complète
 
-## 🛠️ Outils Disponibles
-
-Voici la liste des outils exposés par le serveur, avec leur description et leurs paramètres.
-
----
-
-### 📄 `read_multiple_files`
-
-Lit le contenu de plusieurs fichiers en une seule requête. Cet outil est optimisé pour gérer des fichiers volumineux et des lectures partielles (extraits).
-
-*   **Objectif :** Obtenir le contenu de plusieurs fichiers ou d'extraits de ces fichiers de manière efficace.
-*   **Paramètres :**
-    *   `paths` (string[] | FileWithExcerpts[]): Un tableau de chemins de fichiers (string) ou d'objets `FileWithExcerpts`.
-        *   `FileWithExcerpts`: `{ path: string, excerpts?: { start: number, end: number }[] }`
-    *   `show_line_numbers` (boolean, optionnel): Affiche les numéros de ligne. Défaut : `false`.
-    *   `max_lines_per_file` (number, optionnel): Nombre maximum de lignes à retourner par fichier.
-    *   `max_total_lines` (number, optionnel): Nombre maximum de lignes à retourner pour l'ensemble de la requête.
-    *   `max_chars_per_file` (number, optionnel): Nombre maximum de caractères à retourner par fichier.
-    *   `max_total_chars` (number, optionnel): Nombre maximum de caractères à retourner pour l'ensemble de la requête.
-*   **Comportement :** Retourne le contenu des fichiers spécifiés. Des mécanismes de troncature intelligents sont appliqués pour éviter les surcharges de mémoire et de performance.
-
----
-
-### 🗂️ `list_directory_contents`
-
-Liste les fichiers et répertoires d'un ou plusieurs chemins, avec de nombreuses options de personnalisation.
-
-*   **Objectif :** Explorer la structure de répertoires.
-*   **Paramètres :**
-    *   `paths` (string[] | DirectoryToList[]): Un tableau de chemins (string) ou d'objets `DirectoryToList`.
-        *   `DirectoryToList`: `{ path: string, recursive?: boolean, max_depth?: number, file_pattern?: string, sort_by?: 'name' | 'size' | 'modified' | 'type', sort_order?: 'asc' | 'desc' }`
-    *   Options globales (si `paths` est un tableau de `DirectoryToList`): `max_lines`, `max_depth`, `file_pattern`, `sort_by`, `sort_order`.
-*   **Comportement :** Retourne une liste structurée des fichiers et répertoires, incluant leur taille et leur nombre de lignes. La sortie est formatée pour être lisible et peut être triée selon divers critères.
-
----
-
-### 📝 `write_file`
-
-Écrit du contenu dans un fichier. Si le fichier n'existe pas, il est créé. Si le fichier existe, son contenu est écrasé.
-
-*   **Objectif :** Créer ou mettre à jour un fichier.
-*   **Paramètres :**
-    *   `path` (string): Chemin complet du fichier.
-    *   `content` (string): Contenu à écrire.
-*   **Comportement :** Le contenu est écrit dans le fichier spécifié, encodé en `utf-8`. Les répertoires parents doivent exister.
-
----
-
-### 📂 `create_directory`
-
-Crée un nouveau répertoire, y compris les répertoires parents si nécessaire.
-
-*   **Objectif :** Créer une arborescence de répertoires.
-*   **Paramètres :**
-    *   `path` (string): Chemin du répertoire à créer.
-*   **Comportement :** L'opération est récursive (`mkdir -p`). Si le répertoire existe déjà, aucune erreur n'est levée.
-
----
-
-### 🗑️ `delete_files`
-
-Supprime une liste de fichiers.
-
-*   **Objectif :** Supprimer plusieurs fichiers en une seule opération.
-*   **Paramètres :**
-    *   `paths` (string[]): Tableau des chemins des fichiers à supprimer.
-*   **Comportement :** Tente de supprimer chaque fichier de la liste et retourne un résultat pour chaque opération (succès ou échec avec message d'erreur).
-
----
-
-### ❌ `delete_directory`
-
-Supprime un répertoire et tout son contenu de manière récursive.
-
-*   **Objectif :** Supprimer un répertoire et ses sous-dossiers/fichiers.
-*   **Paramètres :**
-    *   `path` (string): Chemin du répertoire à supprimer.
-*   **Comportement :** L'opération est forcée et récursive (`rm -rf`). À utiliser avec prudence.
-
----
-
-### 🌳 `directory_tree`
-
-Génère une vue arborescente d'un répertoire au format JSON.
-
-*   **Objectif :** Obtenir une représentation structurée d'une arborescence de fichiers.
-*   **Paramètres :**
-    *   `path` (string): Chemin du répertoire racine.
-*   **Comportement :** Retourne un objet JSON décrivant la structure hiérarchique du répertoire, avec les `children` pour chaque sous-répertoire.
-
----
-
-### ℹ️ `get_file_info`
-
-Récupère les métadonnées détaillées d'un fichier ou d'un répertoire.
-
-*   **Objectif :** Obtenir des informations sur une entrée du système de fichiers sans lire son contenu.
-*   **Paramètres :**
-    *   `path` (string): Chemin du fichier ou du répertoire.
-*   **Comportement :** Retourne un objet JSON contenant le type (`file`/`directory`), la taille, les dates de création/modification/accès et les permissions.
-
----
-
-### ✍️ `edit_multiple_files`
-
-Applique des modifications à plusieurs fichiers en se basant sur des opérations de recherche/remplacement simples.
-
-*   **Objectif :** Effectuer des modifications ciblées sur plusieurs fichiers.
-*   **Paramètres :**
-    *   `files` (FileEdit[]): Tableau d'objets `FileEdit`.
-        *   `FileEdit`: `{ path: string, diffs: { search: string, replace: string, start_line?: number }[] }`
-*   **Comportement :** Pour chaque fichier, le contenu est lu, les remplacements sont appliqués, puis le fichier est réécrit. Si un fichier n'existe pas, il est créé.
-
----
-
-### 🔍 `search_in_files`
-
-Recherche un motif (texte ou regex) dans un ensemble de fichiers ou de répertoires.
-
-*   **Objectif :** Trouver des occurrences d'un motif dans le code base.
-*   **Paramètres :**
-    *   `paths` (string[]): Fichiers ou répertoires où chercher.
-    *   `pattern` (string): Le motif à rechercher.
-    *   `use_regex` (boolean, optionnel): Traiter le motif comme une expression régulière. Défaut : `true`.
-    *   `case_sensitive` (boolean, optionnel): Recherche sensible à la casse. Défaut : `false`.
-    *   `file_pattern` (string, optionnel): Motif glob pour filtrer les fichiers à inclure.
-    *   `context_lines` (number, optionnel): Nombre de lignes de contexte à afficher autour de chaque correspondance.
-    *   `recursive` (boolean, optionnel): Chercher récursivement dans les sous-répertoires. Défaut : `true`.
-*   **Comportement :** Retourne une liste de correspondances avec leur contexte.
-
----
-
-### 🔁 `search_and_replace`
-
-Recherche un motif et le remplace dans plusieurs fichiers.
-
-*   **Objectif :** Refactoriser ou mettre à jour du contenu à grande échelle.
-*   **Paramètres :**
-    *   Peut prendre soit un tableau `files` (similaire à `edit_multiple_files`), soit un ensemble de `paths` avec des `search`/`replace` globaux.
-    *   `preview` (boolean, optionnel): Si `true`, affiche les modifications sans les appliquer.
-*   **Comportement :** Effectue les remplacements et retourne un résumé des modifications. Le support des groupes de capture regex est disponible.
-
----
-
-### 📑 `extract_markdown_structure`
-
-Analyse des fichiers Markdown et en extrait la structure des titres.
-
-*   **Objectif :** Obtenir un plan d'un ou plusieurs documents Markdown.
-*   **Paramètres :**
-    *   `paths` (string[]): Fichiers Markdown à analyser.
-    *   `max_depth` (number, optionnel): Profondeur maximale des titres à extraire (1 pour `#`, 2 pour `#` et `##`, etc.).
-    *   `include_context` (boolean, optionnel): Inclure les lignes de texte sous chaque titre.
-*   **Comportement :** Retourne une structure hiérarchique des titres avec leur niveau et leur numéro de ligne.
-
----
->>>>>>> d0386d0d
+Pour une documentation complète de chaque outil avec tous les paramètres et exemples d'utilisation, consultez le code source dans `src/index.ts` où chaque outil est documenté avec des schémas Zod détaillés.